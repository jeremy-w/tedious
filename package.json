--- conflicted
+++ resolved
@@ -76,19 +76,12 @@
   },
   "scripts": {
     "lint": "eslint src test --ext .js,.ts && tsc",
-<<<<<<< HEAD
     "test": "mocha test/unit/ test/unit/token/ test/unit/tracking-buffer",
     "test-integration": "mocha test/integration",
     "test-unit": "mocha test/unit/**/*.js",
     "test-all": "mocha test/integration test/unit/**/*.js --exit",
     "test-code-coverage": "nyc mocha test/integration test/unit/**/*.js --exit",
-    "build": "rimraf lib && babel src --out-dir lib --extensions '.js,.ts'",
-=======
-    "test": "nodeunit --reporter minimal test/setup.js test/unit/ test/unit/token/ test/unit/tracking-buffer && mocha test/unit test/unit/token test/unit/tracking-buffer",
-    "test-integration": "nodeunit --reporter minimal test/setup.js test/integration/ && mocha test/integration/",
-    "test-all": "nodeunit --reporter minimal test/setup.js test/unit/ test/unit/token/ test/unit/tracking-buffer test/integration/ && mocha test/unit/ test/unit/token/ test/unit/tracking-buffer test/integration/",
     "build": "rimraf lib && babel src --out-dir lib --extensions .js,.ts",
->>>>>>> 5b4828f3
     "prepublish": "npm run build",
     "semantic-release": "semantic-release"
   },
