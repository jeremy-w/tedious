--- conflicted
+++ resolved
@@ -47,55 +47,38 @@
 
   value: unknown;
 
-<<<<<<< HEAD
-  output: boolean,
-  length?: number,
-  precision?: number,
-  scale?: number,
-  collation?: {
-    lcid: number,
-    flags: number,
-    version: number,
-    sortId: number,
-  },
-
-  nullable?: boolean
-
-  forceEncrypt?: boolean,
-  cryptoMetadata?: CryptoMetadata,
-  encryptedVal?: Buffer;
-};
-
-export type ParameterData<T = any> = {
-  length?: number,
-  scale?: number,
-  precision?: number,
-  collation?: {
-    lcid: number,
-    flags: number,
-    version: number,
-    sortId: number,
-  },
-
-  value: T,
-
-  cryptoMetadata?: CryptoMetadata,
-=======
   output: boolean;
   length?: number;
   precision?: number;
   scale?: number;
+  collation?: {
+    lcid: number;
+    flags: number;
+    version: number;
+    sortId: number;
+  };
 
   nullable?: boolean;
+
+  forceEncrypt?: boolean;
+  cryptoMetadata?: CryptoMetadata;
+  encryptedVal?: Buffer;
 };
 
 export type ParameterData<T = any> = {
   length?: number;
   scale?: number;
   precision?: number;
+  collation?: {
+    lcid: number;
+    flags: number;
+    version: number;
+    sortId: number;
+  };
 
   value: T;
->>>>>>> e94c4d01
+
+  cryptoMetadata?: CryptoMetadata;
 };
 
 export interface DataType {
@@ -111,17 +94,11 @@
 
   hasTableName?: boolean;
 
-<<<<<<< HEAD
-  resolveLength?: (parameter: Parameter) => number,
-  resolvePrecision?: (parameter: Parameter) => number,
-  resolveScale?: (parameter: Parameter) => number,
-
-  toBuffer?: (parameter: Parameter, options: InternalConnectionOptions) => Buffer | undefined,
-=======
   resolveLength?: (parameter: Parameter) => number;
   resolvePrecision?: (parameter: Parameter) => number;
   resolveScale?: (parameter: Parameter) => number;
->>>>>>> e94c4d01
+
+  toBuffer?: (parameter: Parameter, options: InternalConnectionOptions) => Buffer | undefined;
 }
 
 export const TYPE = {
