--- conflicted
+++ resolved
@@ -3,12 +3,9 @@
 import { RequestError } from './errors';
 
 import Connection from './connection';
-<<<<<<< HEAD
 import { SQLServerStatementColumnEncryptionSetting } from './always-encrypted/types';
-=======
+import { ColumnMetadata } from './token/colmetadata-token-parser';
 import { Metadata } from './metadata-parser';
-import { ColumnMetadata } from './token/colmetadata-token-parser';
->>>>>>> ad4ce3f9
 
 /**
  * The callback is called when the request has completed, either successfully or with an error.
@@ -129,13 +126,11 @@
    */
   callback: CompletionCallback;
 
-<<<<<<< HEAD
   shouldHonorAE?: boolean;
   statementColumnEncryptionSetting: SQLServerStatementColumnEncryptionSetting;
   cryptoMetadataLoaded: boolean;
 
-  constructor(sqlTextOrProcedure: string | undefined, callback: CompletionCallback, options?: RequestOptions) {
-=======
+
   /**
    * This event, describing result set columns, will be emitted before row
    * events are emitted. This event may be emited multiple times when more
@@ -354,8 +349,7 @@
    * @param callback
    *   The callback to execute once the request has been fully completed.
    */
-  constructor(sqlTextOrProcedure: string | undefined, callback: CompletionCallback) {
->>>>>>> ad4ce3f9
+  constructor(sqlTextOrProcedure: string | undefined, callback: CompletionCallback, options?: RequestOptions) {
     super();
 
     this.sqlTextOrProcedure = sqlTextOrProcedure;
