import WritableTrackingBuffer from './tracking-buffer/writable-tracking-buffer';
import { writeToTrackingBuffer } from './all-headers';
import Request from './request';
import { Parameter, ParameterData } from './data-type';
import { InternalConnectionOptions } from './connection';
<<<<<<< HEAD
import { encryptWithKey } from './always-encrypted/key-crypto';
import VarBinary from './data-types/varbinary';
import { CryptoMetadata } from './always-encrypted/types';
=======
import { Readable } from 'readable-stream';
>>>>>>> e94c4d01

// const OPTION = {
//   WITH_RECOMPILE: 0x01,
//   NO_METADATA: 0x02,
//   REUSE_METADATA: 0x04
// };

const STATUS = {
  BY_REF_VALUE: 0x01,
  DEFAULT_VALUE: 0x02,
  ENCRYPTED_VALUE: 0x08,
};

/*
  s2.2.6.5
 */
class RpcRequestPayload {
  request: Request;
  procedure: string | number;

  options: InternalConnectionOptions;
  txnDescriptor: Buffer;

  constructor(request: Request, txnDescriptor: Buffer, options: InternalConnectionOptions) {
    this.request = request;
    this.procedure = this.request.sqlTextOrProcedure!;
    this.options = options;
    this.txnDescriptor = txnDescriptor;
  }

  getStream() {
    const self = this;

    return new Readable({
      read() {
        self.getData((buf) => {
          this.push(buf);
          this.push(null);
        });
      }
    });
  }

  getData(cb: (data: Buffer) => void) {
    const buffer = new WritableTrackingBuffer(500);
    if (this.options.tdsVersion >= '7_2') {
      const outstandingRequestCount = 1;
      writeToTrackingBuffer(buffer, this.txnDescriptor, outstandingRequestCount);
    }

    if (typeof this.procedure === 'string') {
      buffer.writeUsVarchar(this.procedure);
    } else {
      buffer.writeUShort(0xFFFF);
      buffer.writeUShort(this.procedure);
    }

    const optionFlags = 0;
    buffer.writeUInt16LE(optionFlags);

    this._encryptParameters(this.request.parameters, (parameters: Parameter[]) => {
      const writeNext = (i: number) => {
        if (i >= parameters.length) {
          cb(buffer.data);
          return;
        }

        this._writeParameter(parameters[i], buffer, () => {
          setImmediate(() => {
            writeNext(i + 1);
          });
        });
      };
      writeNext(0);
    });
  }

  toString(indent = '') {
    return indent + ('RPC Request - ' + this.procedure);
  }

  _writeParameter(parameter: Parameter, buffer: WritableTrackingBuffer, cb: () => void) {
    buffer.writeBVarchar('@' + parameter.name);

    let statusFlags = 0;
    if (parameter.output) {
      statusFlags |= STATUS.BY_REF_VALUE;
    }
    if (parameter.cryptoMetadata) {
      statusFlags |= STATUS.ENCRYPTED_VALUE;
    }
    buffer.writeUInt8(statusFlags);

    if (parameter.cryptoMetadata) {
      this._writeEncryptedParameter(parameter, buffer, cb);
    } else {
      this._writeParameterData(parameter, buffer, true, cb);
    }
  }

  _writeParameterData(parameter: Parameter, buffer: WritableTrackingBuffer, writeValue: boolean, cb: () => void) {
    const param: ParameterData = {
      value: parameter.value,
      cryptoMetadata: parameter.cryptoMetadata
    };

    const type = parameter.type;

    if ((type.id & 0x30) === 0x20) {
      if (parameter.length) {
        param.length = parameter.length;
      } else if (type.resolveLength) {
        param.length = type.resolveLength(parameter);
      }
    }

    if (parameter.precision) {
      param.precision = parameter.precision;
    } else if (type.resolvePrecision) {
      param.precision = type.resolvePrecision(parameter);
    }

    if (parameter.scale) {
      param.scale = parameter.scale;
    } else if (type.resolveScale) {
      param.scale = type.resolveScale(parameter);
    }

    if (parameter.collation) {
      param.collation = parameter.collation;
    }

    type.writeTypeInfo(buffer, param, this.options);
    if (writeValue) {
      type.writeParameterData(buffer, param, this.options, () => {
        cb();
      });
    } else {
      cb();
    }
  }

  _writeEncryptedParameter(parameter: Parameter, buffer: WritableTrackingBuffer, cb: () => void) {
    const encryptedParam = {
      value: parameter.encryptedVal,
      type: VarBinary,
      output: parameter.output,
      name: parameter.name,
      forceEncrypt: parameter.forceEncrypt
    };

    this._writeParameterData(encryptedParam, buffer, true, () => {
      this._writeParameterData(parameter, buffer, false, () => {
        this._writeEncryptionMetadata(parameter.cryptoMetadata, buffer, () => {
          cb();
        });
      });
    });
  }

  _encryptParameters(parameters: Parameter[], callback: (parameters: Parameter[]) => void) {
    if (this.options.serverSupportsColumnEncryption === true) {
      const promises: Promise<void>[] = [];

      for (let i = 0, len = parameters.length; i < len; i++) {
        const type = parameters[i].type;
        if (parameters[i].cryptoMetadata && parameters[i].value) {
          if (!type.toBuffer) {
            throw new Error(`Column encryption error. Cannot convert type ${type.name} to buffer.`);
          }
          const plainTextBuffer = type.toBuffer(parameters[i], this.options);
          if (plainTextBuffer) {
            promises.push(encryptWithKey(plainTextBuffer, <CryptoMetadata>parameters[i].cryptoMetadata, this.options).then((encryptedValue: Buffer) => {
              parameters[i].encryptedVal = encryptedValue;
            }));
          }
        }
      }

      Promise.all(promises).then(() => callback(parameters));
    } else {
      callback(parameters);
    }
  }

  _writeEncryptionMetadata(cryptoMetadata: CryptoMetadata | undefined, buffer: WritableTrackingBuffer, cb: () => void) {
    if (!cryptoMetadata || !cryptoMetadata.cekEntry || !cryptoMetadata.cekEntry.columnEncryptionKeyValues || cryptoMetadata.cekEntry.columnEncryptionKeyValues.length <= 0) {
      throw new Error('Invalid Crypto Metadata in _writeEncryptionMetadata');
    }

    buffer.writeUInt8(cryptoMetadata.cipherAlgorithmId);
    if (cryptoMetadata.cipherAlgorithmId === 0) {
      buffer.writeBVarchar(cryptoMetadata.cipherAlgorithmName || '');
    }

    buffer.writeUInt8(cryptoMetadata.encryptionType);
    buffer.writeUInt32LE(cryptoMetadata.cekEntry.columnEncryptionKeyValues[0].dbId);
    buffer.writeUInt32LE(cryptoMetadata.cekEntry.columnEncryptionKeyValues[0].keyId);
    buffer.writeUInt32LE(cryptoMetadata.cekEntry.columnEncryptionKeyValues[0].keyVersion);
    buffer.writeBuffer(cryptoMetadata.cekEntry.columnEncryptionKeyValues[0].mdVersion);
    buffer.writeUInt8(cryptoMetadata.normalizationRuleVersion[0]);
    cb();
  }
}

export default RpcRequestPayload;
module.exports = RpcRequestPayload;<|MERGE_RESOLUTION|>--- conflicted
+++ resolved
@@ -3,13 +3,10 @@
 import Request from './request';
 import { Parameter, ParameterData } from './data-type';
 import { InternalConnectionOptions } from './connection';
-<<<<<<< HEAD
 import { encryptWithKey } from './always-encrypted/key-crypto';
 import VarBinary from './data-types/varbinary';
 import { CryptoMetadata } from './always-encrypted/types';
-=======
 import { Readable } from 'readable-stream';
->>>>>>> e94c4d01
 
 // const OPTION = {
 //   WITH_RECOMPILE: 0x01,
