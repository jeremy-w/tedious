--- conflicted
+++ resolved
@@ -1,9 +1,6 @@
 import { DataType } from '../data-type';
-<<<<<<< HEAD
 import WritableTrackingBuffer from '../tracking-buffer/writable-tracking-buffer';
-=======
 import { ChronoUnit, LocalDate } from '@js-joda/core';
->>>>>>> 62ff4a10
 
 const EPOCH_DATE = LocalDate.ofYearDay(1, 1);
 
@@ -71,19 +68,17 @@
     const value = parameter.value as Date & { nanosecondDelta?: number | null };
 
     if (value != null) {
-      const scale = DateTimeOffset.resolveScale(parameter);
+      const scale = this.resolveScale(parameter);
 
-      const time = new Date(+value);
-      time.setUTCFullYear(1970);
-      time.setUTCMonth(0);
-      time.setUTCDate(1);
-
-      let timestamp: number;
-      timestamp = +time * Math.pow(10, scale - 3);
+      let timestamp;
+      timestamp = ((value.getUTCHours() * 60 + value.getUTCMinutes()) * 60 + value.getUTCSeconds()) * 1000 + value.getMilliseconds();
+      timestamp = timestamp * Math.pow(10, scale - 3);
       timestamp += (value.nanosecondDelta != null ? value.nanosecondDelta : 0) * Math.pow(10, scale);
       timestamp = Math.round(timestamp);
 
-      const days = Math.floor((+value - UTC_YEAR_ONE) / 86400000);
+      const date = LocalDate.of(value.getUTCFullYear(), value.getUTCMonth() + 1, value.getUTCDate());
+      const days = EPOCH_DATE.until(date, ChronoUnit.DAYS);
+
       const offset = -value.getTimezoneOffset();
 
       // data size does not matter for encrypted datetimeoffset
