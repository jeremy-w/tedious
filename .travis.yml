language: node_js
sudo: false
node_js:
  - "4"
  - "6"
  - "8"
  - "9"

stages:
  - test
  - name: azure
    if: type = push
  - lint
  - name: release
    if: (branch = master) AND (type = push)

services:
  - docker

cache:
  directories:
    - node_modules

before_install:
  - docker pull microsoft/mssql-server-linux
  - docker run -e 'ACCEPT_EULA=Y' -e 'SA_PASSWORD=yourStrong(!)Password' -p 1433:1433 -d microsoft/mssql-server-linux

  - mkdir ~/.tedious
  - >
    echo '{
      "config": {
        "server": "localhost",
        "userName": "sa",
        "password": "yourStrong(!)Password",
        "options": {
          "port": 1433,
          "database": "master"
        }
      }
    }' > ~/.tedious/test-connection.json

before_script:
  - npm prune

script:
  - npm run test
  - TEDIOUS_TDS_VERSION=7_4   npm run test-integration
  - TEDIOUS_TDS_VERSION=7_3_B npm run test-integration
  - TEDIOUS_TDS_VERSION=7_3_A npm run test-integration
  - TEDIOUS_TDS_VERSION=7_2   npm run test-integration
  - TEDIOUS_TDS_VERSION=7_1   npm run test-integration

jobs:
  include:
    - stage: lint
      node_js: 4
      before_install: skip
      before_script: skip
      script:
        - npm run lint
        - commitlint-travis

    - stage: azure
      node_js: 8
      before_install:
      - mkdir ~/.tedious
      - >
        echo '{
          "config": {
            "server": "'${AZURE_SERVER}'",
            "userName": "'${AZURE_USERNAME}'",
            "password": "'${AZURE_PASS}'",
            "options": {
              "database": "test",
<<<<<<< HEAD
              "encrypt": true,
              "authentication": "SqlPassword"
            }
          }
        }' > ~/.tedious/test-connection.json
      before_script: skip
      script: npm run test-integration

    - stage: azure
      node_js: 8
      before_install:
      - mkdir ~/.tedious
      - >
        echo '{
          "config": {
            "server": "'${AZURE_SERVER}'",
            "userName": "'${AZURE_AD_USER}'",
            "password": "'${AZURE_AD_PASS}'",
            "options": {
              "database": "test",
              "encrypt": true,
              "authentication": "ActiveDirectoryPassword"
=======
              "encrypt": true
>>>>>>> cdde2938
            }
          }
        }' > ~/.tedious/test-connection.json
      before_script: skip
      script: npm run test-integration

    - stage: release
      node_js: 8
      before_install: skip
      before_script: skip
      script: npm run semantic-release<|MERGE_RESOLUTION|>--- conflicted
+++ resolved
@@ -72,7 +72,25 @@
             "password": "'${AZURE_PASS}'",
             "options": {
               "database": "test",
-<<<<<<< HEAD
+              "encrypt": true
+            }
+          }
+        }' > ~/.tedious/test-connection.json
+      before_script: skip
+      script: npm run test-integration
+
+    - stage: azure
+      node_js: 8
+      before_install:
+      - mkdir ~/.tedious
+      - >
+        echo '{
+          "config": {
+            "server": "'${AZURE_SERVER}'",
+            "userName": "'${AZURE_USERNAME}'",
+            "password": "'${AZURE_PASS}'",
+            "options": {
+              "database": "test",
               "encrypt": true,
               "authentication": "SqlPassword"
             }
@@ -95,9 +113,6 @@
               "database": "test",
               "encrypt": true,
               "authentication": "ActiveDirectoryPassword"
-=======
-              "encrypt": true
->>>>>>> cdde2938
             }
           }
         }' > ~/.tedious/test-connection.json
