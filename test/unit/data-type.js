--- conflicted
+++ resolved
@@ -2,7 +2,6 @@
 
 const { assert } = require('chai');
 
-<<<<<<< HEAD
 describe('DataType.toBuffer', () => {
   const emptyBuffer = Buffer.from([]);
   const plpNullBuffer = Buffer.from([
@@ -34,29 +33,9 @@
         const actual = TYPES.TinyInt.toBuffer(parameter);
         assert.deepEqual(actual, expected);
       });
-=======
-describe('BigInt', function() {
-  describe('.generateParameterLength', function() {
-    it('returns the correct data length', function() {
-      assert.deepEqual(TYPES.BigInt.generateParameterLength({ value: null }), Buffer.from([0x00]));
-      assert.deepEqual(TYPES.BigInt.generateParameterLength({ value: 123 }), Buffer.from([0x08]));
-    });
-  });
-
-  describe('.generateParameterData', function() {
-    it('correctly converts `number` values', function() {
-      const value = 123456789;
-      const expected = Buffer.from('15cd5b0700000000', 'hex');
-
-      const parameterValue = { value, length: 4 };
-      const buffer = Buffer.concat([...TYPES.BigInt.generateParameterData(parameterValue, { useUTC: false })]);
-
-      assert.deepEqual(buffer, expected);
->>>>>>> e295dee2
-    });
-  });
-
-<<<<<<< HEAD
+    });
+  });
+
   describe('SmallInt.toBuffer', () => {
     [
       undefinedValueCase,
@@ -73,14 +52,6 @@
       });
     });
   });
-=======
-    it('correctly converts `string` values', function() {
-      const value = '123456789';
-      const expected = Buffer.from('15cd5b0700000000', 'hex');
-
-      const parameterValue = { value, length: 4 };
-      const buffer = Buffer.concat([...TYPES.BigInt.generateParameterData(parameterValue, { useUTC: false })]);
->>>>>>> e295dee2
 
   describe('Int.toBuffer', () => {
     [
@@ -99,7 +70,6 @@
     });
   });
 
-<<<<<<< HEAD
   describe('BigInt.toBuffer', () => {
     [
       undefinedValueCase,
@@ -121,11 +91,6 @@
       });
     });
   });
-=======
-    it('correctly converts `null` values', function() {
-      const value = null;
-      const expected = Buffer.from([]);
->>>>>>> e295dee2
 
   describe('Real.toBuffer', () => {
     [
@@ -257,7 +222,6 @@
     });
   });
 
-<<<<<<< HEAD
   describe('Bit.toBuffer', () => {
     [
       undefinedValueCase,
@@ -289,22 +253,6 @@
       });
     });
   });
-=======
-describe('Binary', function() {
-  describe('.generateParameterLength', function() {
-    it('returns the correct data length', function() {
-      assert.deepEqual(TYPES.Binary.generateParameterLength({ value: null, length: 10 }), Buffer.from([0xFF, 0xFF]));
-      assert.deepEqual(TYPES.Binary.generateParameterLength({ value: Buffer.alloc(0), length: 0 }), Buffer.from([0x00, 0x00]));
-      assert.deepEqual(TYPES.Binary.generateParameterLength({ value: Buffer.alloc(100), length: 100 }), Buffer.from([0x64, 0x00]));
-    });
-  });
-
-  describe('.generateParameterData', function() {
-    it('correctly converts `Buffer` values', function() {
-      const value = Buffer.from([0x12, 0x34, 0x00, 0x00]);
-      const expected = Buffer.from('12340000', 'hex');
-      const parameterValue = { value, length: 4 };
->>>>>>> e295dee2
 
   describe('VarChar.toBuffer', () => {
     [
@@ -343,7 +291,6 @@
     });
   });
 
-<<<<<<< HEAD
   describe('Char.toBuffer', () => {
     [
       { ...undefinedValueCase, expected: plpNullBuffer },
@@ -380,12 +327,6 @@
       });
     });
   });
-=======
-    it('correctly converts `null` values', function() {
-      const value = null;
-      const expected = Buffer.from([]);
-      const parameterValue = { value, length: 4 };
->>>>>>> e295dee2
 
   describe('NVarChar.toBuffer', () => {
     [
@@ -535,7 +476,6 @@
     });
   });
 
-<<<<<<< HEAD
   describe('SmallDateTime.toBuffer', () => {
     [
       undefinedValueCase,
@@ -559,22 +499,6 @@
       });
     });
   });
-=======
-describe('Bit', function() {
-  describe('.generateParameterLength', function() {
-    it('returns the correct data length', function() {
-      assert.deepEqual(TYPES.Bit.generateParameterLength({ value: null }), Buffer.from([0x00]));
-      assert.deepEqual(TYPES.Bit.generateParameterLength({ value: true }), Buffer.from([0x01]));
-      assert.deepEqual(TYPES.Bit.generateParameterLength({ value: false }), Buffer.from([0x01]));
-    });
-  });
-
-  describe('.generateParameterData', function() {
-    it('correctly converts `number` values', function() {
-      const value = 1;
-      const expected = Buffer.from([0x01]);
-      const parameterValue = { value };
->>>>>>> e295dee2
 
   describe('DateTime.toBuffer', () => {
     [
@@ -600,7 +524,6 @@
     });
   });
 
-<<<<<<< HEAD
   describe('Time.toBuffer', () => {
     [
       undefinedValueCase,
@@ -635,12 +558,6 @@
       });
     });
   });
-=======
-    it('correctly converts `null` values', function() {
-      const value = null;
-      const expected = Buffer.from([]);
-      const parameterValue = { value };
->>>>>>> e295dee2
 
   describe('Date.toBuffer', () => {
     [
@@ -666,7 +583,6 @@
     });
   });
 
-<<<<<<< HEAD
   describe('DateTime2.toBuffer', () => {
     [
       undefinedValueCase,
@@ -701,12 +617,6 @@
       });
     });
   });
-=======
-    it('correctly converts `undefined` values', function() {
-      const value = undefined;
-      const expected = Buffer.from([]);
-      const parameterValue = { value };
->>>>>>> e295dee2
 
   // DateTimeOffset is already tested by Date, and only has the additional time-zone offset
   // Adding a portable, dynamic test for it wouldn't really be testing much, so skip it
@@ -812,27 +722,147 @@
   });
 });
 
-<<<<<<< HEAD
 describe('BigInt', function() {
+  describe('.generateParameterLength', function() {
+    it('returns the correct data length', function() {
+      assert.deepEqual(TYPES.BigInt.generateParameterLength({ value: null }), Buffer.from([0x00]));
+      assert.deepEqual(TYPES.BigInt.generateParameterLength({ value: 123 }), Buffer.from([0x08]));
+    });
+  });
+
   describe('.generateParameterData', function() {
     it('correctly converts `number` values', function() {
       const value = 123456789;
-      const expected = Buffer.from('0815cd5b0700000000', 'hex');
+      const expected = Buffer.from('15cd5b0700000000', 'hex');
 
       const parameterValue = { value, length: 4 };
       const buffer = Buffer.concat([...TYPES.BigInt.generateParameterData(parameterValue, { useUTC: false })]);
+
       assert.deepEqual(buffer, expected);
     });
 
     it('correctly converts `string` values', function() {
       const value = '123456789';
-      const expected = Buffer.from('0815cd5b0700000000', 'hex');
+      const expected = Buffer.from('15cd5b0700000000', 'hex');
 
       const parameterValue = { value, length: 4 };
       const buffer = Buffer.concat([...TYPES.BigInt.generateParameterData(parameterValue, { useUTC: false })]);
 
       assert.deepEqual(buffer, expected);
-=======
+    });
+
+    it('correctly converts `null` values', function() {
+      const value = null;
+      const expected = Buffer.from([]);
+
+      const parameterValue = { value, length: 4 };
+
+      const buffer = Buffer.concat([...TYPES.BigInt.generateParameterData(parameterValue, { useUTC: false })]);
+
+      assert.deepEqual(buffer, expected);
+    });
+  });
+
+  describe('.generateTypeInfo', function() {
+    it('returns the correct type information', function() {
+      const expected = Buffer.from([0x26, 8]);
+
+      const result = TYPES.BigInt.generateTypeInfo();
+      assert.deepEqual(result, expected);
+    });
+  });
+});
+
+describe('Binary', function() {
+  describe('.generateParameterLength', function() {
+    it('returns the correct data length', function() {
+      assert.deepEqual(TYPES.Binary.generateParameterLength({ value: null, length: 10 }), Buffer.from([0xFF, 0xFF]));
+      assert.deepEqual(TYPES.Binary.generateParameterLength({ value: Buffer.alloc(0), length: 0 }), Buffer.from([0x00, 0x00]));
+      assert.deepEqual(TYPES.Binary.generateParameterLength({ value: Buffer.alloc(100), length: 100 }), Buffer.from([0x64, 0x00]));
+    });
+  });
+
+  describe('.generateParameterData', function() {
+    it('correctly converts `Buffer` values', function() {
+      const value = Buffer.from([0x12, 0x34, 0x00, 0x00]);
+      const expected = Buffer.from('12340000', 'hex');
+      const parameterValue = { value, length: 4 };
+
+      const buffer = Buffer.concat([...TYPES.Binary.generateParameterData(parameterValue, { useUTC: false })]);
+      assert.deepEqual(buffer, expected);
+    });
+
+    it('correctly converts `null` values', function() {
+      const value = null;
+      const expected = Buffer.from([]);
+      const parameterValue = { value, length: 4 };
+
+      const buffer = Buffer.concat([...TYPES.Binary.generateParameterData(parameterValue, { useUTC: false })]);
+      assert.deepEqual(buffer, expected);
+    });
+  });
+
+  describe('.generateTypeInfo', function() {
+    it('returns the correct type information', function() {
+      const type = TYPES.Binary;
+      const parameter = { length: 1 };
+
+      const expected = Buffer.from([0xAD, 1, 0]);
+
+      const result = type.generateTypeInfo(parameter);
+      assert.deepEqual(result, expected);
+    });
+  });
+});
+
+describe('Bit', function() {
+  describe('.generateParameterLength', function() {
+    it('returns the correct data length', function() {
+      assert.deepEqual(TYPES.Bit.generateParameterLength({ value: null }), Buffer.from([0x00]));
+      assert.deepEqual(TYPES.Bit.generateParameterLength({ value: true }), Buffer.from([0x01]));
+      assert.deepEqual(TYPES.Bit.generateParameterLength({ value: false }), Buffer.from([0x01]));
+    });
+  });
+
+  describe('.generateParameterData', function() {
+    it('correctly converts `number` values', function() {
+      const value = 1;
+      const expected = Buffer.from([0x01]);
+      const parameterValue = { value };
+
+      const buffer = Buffer.concat([...TYPES.Bit.generateParameterData(parameterValue, { useUTC: false })]);
+      assert.deepEqual(buffer, expected);
+    });
+
+    it('correctly converts `null` values', function() {
+      const value = null;
+      const expected = Buffer.from([]);
+      const parameterValue = { value };
+
+      const buffer = Buffer.concat([...TYPES.Bit.generateParameterData(parameterValue, { useUTC: false })]);
+      assert.deepEqual(buffer, expected);
+    });
+
+    it('correctly converts `undefined` values', function() {
+      const value = undefined;
+      const expected = Buffer.from([]);
+      const parameterValue = { value };
+
+      const buffer = Buffer.concat([...TYPES.Bit.generateParameterData(parameterValue, { useUTC: false })]);
+      assert.deepEqual(buffer, expected);
+    });
+  });
+
+  describe('.generateTypeInfo', function() {
+    it('returns the correct type information', function() {
+      const expected = Buffer.from([0x68, 1]);
+
+      const result = TYPES.Bit.generateTypeInfo();
+      assert.deepEqual(result, expected);
+    });
+  });
+});
+
 describe('Char', function() {
   describe('.generateParameterLength', function() {
     it('returns the correct data length', function() {
@@ -848,67 +878,28 @@
 
       const buffer = Buffer.concat([...TYPES.Char.generateParameterData(parameterValue, { useUTC: false })]);
       assert.deepEqual(buffer, value);
->>>>>>> e295dee2
     });
 
     it('correctly converts `null` values', function() {
       const value = null;
-<<<<<<< HEAD
-      const expected = Buffer.from([0x00]);
-
-      const parameterValue = { value, length: 4 };
-
-      const buffer = Buffer.concat([...TYPES.BigInt.generateParameterData(parameterValue, { useUTC: false })]);
-=======
-      const expected = Buffer.from([]);
-      const parameterValue = { value };
->>>>>>> e295dee2
-
-      assert.deepEqual(buffer, expected);
-    });
-    describe('.generateTypeInfo', function() {
-      it('returns the correct type information', function() {
-        const expected = Buffer.from([0x26, 8]);
-
-        const result = TYPES.BigInt.generateTypeInfo();
-        assert.deepEqual(result, expected);
-      });
-    });
-  });
-
-  describe('Binary', function() {
-    describe('.generateParameterData', function() {
-      it('correctly converts `Buffer` values', function() {
-        const value = Buffer.from([0x12, 0x34, 0x00, 0x00]);
-        const expected = Buffer.from('040012340000', 'hex');
-        const parameterValue = { value, length: 4 };
-
-        const buffer = Buffer.concat([...TYPES.Binary.generateParameterData(parameterValue, { useUTC: false })]);
-        assert.deepEqual(buffer, expected);
-      });
-
-      it('correctly converts `null` values', function() {
-        const value = null;
-        const expected = Buffer.from('ffff', 'hex');
-        const parameterValue = { value, length: 4 };
-
-        const buffer = Buffer.concat([...TYPES.Binary.generateParameterData(parameterValue, { useUTC: false })]);
-        assert.deepEqual(buffer, expected);
-      });
-    });
-
-<<<<<<< HEAD
-    describe('.generateTypeInfo', function() {
-      it('returns the correct type information', function() {
-        const type = TYPES.Binary;
-        const parameter = { length: 1 };
-
-        const expected = Buffer.from([0xAD, 1, 0]);
-
-        const result = type.generateTypeInfo(parameter);
-        assert.deepEqual(result, expected);
-      });
-=======
+      const expected = Buffer.from([]);
+      const parameterValue = { value };
+
+      const buffer = Buffer.concat([...TYPES.Char.generateParameterData(parameterValue, { useUTC: false })]);
+      assert.deepEqual(buffer, expected);
+    });
+  });
+
+  describe('.generateTypeInfo', function() {
+    it('returns the correct type information', function() {
+      const expected = Buffer.from([0xAF, 1, 0, 0x00, 0x00, 0x00, 0x00, 0x00]);
+
+      const result = TYPES.Char.generateTypeInfo({ length: 1 });
+      assert.deepEqual(result, expected);
+    });
+  });
+});
+
 describe('Date', function() {
   describe('.generateParameterLength', function() {
     it('returns the correct data length', function() {
@@ -928,49 +919,20 @@
         const buffer = Buffer.concat([...TYPES.Date.generateParameterData({ value: value }, { useUTC: false })]);
         assert.deepEqual(buffer, expectedBuffer);
       }
->>>>>>> e295dee2
-    });
-  });
-
-  describe('Bit', function() {
-    describe('.generateParameterData', function() {
-      it('correctly converts `number` values', function() {
-        const value = 1;
-        const expected = Buffer.from('0101', 'hex');
-        const parameterValue = { value };
-
-        const buffer = Buffer.concat([...TYPES.Bit.generateParameterData(parameterValue, { useUTC: false })]);
-        assert.deepEqual(buffer, expected);
-      });
-
-      it('correctly converts `null` values', function() {
-        const value = null;
-        const expected = Buffer.from('00', 'hex');
-        const parameterValue = { value };
-
-        const buffer = Buffer.concat([...TYPES.Bit.generateParameterData(parameterValue, { useUTC: false })]);
-        assert.deepEqual(buffer, expected);
-      });
-
-      it('correctly converts `undefined` values', function() {
-        const value = undefined;
-        const expected = Buffer.from('00', 'hex');
-        const parameterValue = { value };
-
-        const buffer = Buffer.concat([...TYPES.Bit.generateParameterData(parameterValue, { useUTC: false })]);
-        assert.deepEqual(buffer, expected);
-      });
-    });
-
-<<<<<<< HEAD
-    describe('.generateTypeInfo', function() {
-      it('returns the correct type information', function() {
-        const expected = Buffer.from([0x68, 1]);
-
-        const result = TYPES.Bit.generateTypeInfo();
-        assert.deepEqual(result, expected);
-      });
-=======
+    });
+  });
+
+  describe('.generateTypeInfo', function() {
+    it('returns the correct type information', function() {
+      const type = TYPES.Date;
+      const expected = Buffer.from([0x28]);
+
+      const result = type.generateTypeInfo();
+      assert.deepEqual(result, expected);
+    });
+  });
+});
+
 describe('DateTime', function() {
   describe('.generateParameterLength', function() {
     it('returns the correct data length', function() {
@@ -992,66 +954,20 @@
         const buffer = Buffer.concat([...TYPES.DateTime.generateParameterData(parameter, { useUTC: false })]);
         assert.strictEqual(buffer.readInt32LE(0), expectedNoOfDays);
       }
->>>>>>> e295dee2
-    });
-  });
-
-  describe('Char', function() {
-    describe('.generateParameterData', function() {
-      it('correctly converts `Buffer` values', function() {
-        const value = Buffer.from([0xff, 0xff, 0xff, 0xff]);
-        const expected = Buffer.from('0400ffffffff', 'hex');
-        const parameterValue = { value };
-
-        const buffer = Buffer.concat([...TYPES.Char.generateParameterData(parameterValue, { useUTC: false })]);
-        assert.deepEqual(buffer, expected);
-      });
-
-      it('correctly converts `null` values', function() {
-        const value = null;
-        const expected = Buffer.from('ffff', 'hex');
-        const parameterValue = { value };
-
-        const buffer = Buffer.concat([...TYPES.Char.generateParameterData(parameterValue, { useUTC: false })]);
-        assert.deepEqual(buffer, expected);
-      });
-    });
-
-    describe('.generateTypeInfo', function() {
-      it('returns the correct type information', function() {
-        const expected = Buffer.from([0xAF, 1, 0, 0x00, 0x00, 0x00, 0x00, 0x00]);
-
-        const result = TYPES.Char.generateTypeInfo({ length: 1 });
-        assert.deepEqual(result, expected);
-      });
-    });
-  });
-
-<<<<<<< HEAD
-  describe('Date', function() {
-    describe('.generateParameterData', function() {
-      it('correctly converts dates during daylight savings period', function() {
-        for (const [value, expectedBuffer] of [
-          [new Date(2015, 5, 18, 23, 59, 59), Buffer.from('03163a0b', 'hex')],
-          [new Date(2015, 5, 19, 0, 0, 0), Buffer.from('03173a0b', 'hex')],
-          [new Date(2015, 5, 19, 23, 59, 59), Buffer.from('03173a0b', 'hex')],
-          [new Date(2015, 5, 20, 0, 0, 0), Buffer.from('03183a0b', 'hex')]
-        ]) {
-          const buffer = Buffer.concat([...TYPES.Date.generateParameterData({ value: value }, { useUTC: false })]);
-          assert.deepEqual(buffer, expectedBuffer);
-        }
-      });
-    });
-
-    describe('.generateTypeInfo', function() {
-      it('returns the correct type information', function() {
-        const type = TYPES.Date;
-        const expected = Buffer.from([0x28]);
-
-        const result = type.generateTypeInfo();
-        assert.deepEqual(result, expected);
-      });
-=======
+    });
+  });
+
+  describe('.generateTypeInfo', function() {
+    it('returns the correct type information', function() {
+      const type = TYPES.DateTime;
+      const expected = Buffer.from([0x6F, 8]);
+
+      const result = type.generateTypeInfo();
+      assert.deepEqual(result, expected);
+    });
+  });
+});
+
 describe('DateTime2', function() {
   describe('.generateParameterLength', function() {
     it('returns the correct data length', function() {
@@ -1086,79 +1002,19 @@
         const buffer = Buffer.concat([...TYPES.DateTime2.generateParameterData({ value: value, scale: 0 }, { useUTC: false })]);
         assert.deepEqual(buffer, expectedBuffer);
       }
->>>>>>> e295dee2
-    });
-  });
-
-  describe('DateTime', function() {
-    describe('.generateParameterData', function() {
-      it('correctly converts dates during daylight savings period', function() {
-        for (const testSet of [
-          [new Date(2015, 5, 18, 23, 59, 59), 42171],
-          [new Date(2015, 5, 19, 0, 0, 0), 42172],
-          [new Date(2015, 5, 19, 23, 59, 59), 42172],
-          [new Date(2015, 5, 20, 0, 0, 0), 42173]
-        ]) {
-          const parameter = { value: testSet[0] };
-          const expectedNoOfDays = testSet[1];
-          const buffer = Buffer.concat([...TYPES.DateTime.generateParameterData(parameter, { useUTC: false })]);
-          assert.strictEqual(buffer.readInt32LE(1), expectedNoOfDays);
-        }
-      });
-    });
-
-    describe('.generateTypeInfo', function() {
-      it('returns the correct type information', function() {
-        const type = TYPES.DateTime;
-        const expected = Buffer.from([0x6F, 8]);
-
-        const result = type.generateTypeInfo();
-        assert.deepEqual(result, expected);
-      });
-    });
-  });
-
-  describe('DateTime2', function() {
-    describe('.generateParameterData', function() {
-      it('correctly converts dates during daylight savings period', () => {
-        for (const [value, expectedBuffer] of [
-          [new Date(2015, 5, 18, 23, 59, 59), Buffer.from('067f5101163a0b', 'hex')],
-          [new Date(2015, 5, 19, 0, 0, 0), Buffer.from('06000000173a0b', 'hex')],
-          [new Date(2015, 5, 19, 23, 59, 59), Buffer.from('067f5101173a0b', 'hex')],
-          [new Date(2015, 5, 20, 0, 0, 0), Buffer.from('06000000183a0b', 'hex')]
-        ]) {
-          const buffer = Buffer.concat([...TYPES.DateTime2.generateParameterData({ value: value, scale: 0 }, { useUTC: false })]);
-          assert.deepEqual(buffer, expectedBuffer);
-        }
-      });
-    });
-
-    describe('.generateTypeInfo', function() {
-      it('returns the correct type information', function() {
-        const expected = Buffer.from([0x2A, 1]);
-
-        const buffer = TYPES.DateTime2.generateTypeInfo({ scale: 1 });
-        assert.deepEqual(buffer, expected);
-      });
-    });
-  });
-
-<<<<<<< HEAD
-  describe('DateTimeOffset', function() {
-    describe('.generateParameterData', function() {
-      it('correctly converts `Date` values', function() {
-        const value = new Date(Date.UTC(2014, 1, 14, 17, 59, 59, 999));
-        const expected = Buffer.from('0820fd002d380b', 'hex');
-        const parameterValue = { value, scale: 0 };
-
-        const buffer = Buffer.concat([...TYPES.DateTimeOffset.generateParameterData(parameterValue, { useUTC: true })]);
-        assert.deepEqual(buffer.slice(0, 7), expected);
-      });
-
-      it('correctly converts `null` values', function() {
-        const value = null;
-        const expected = Buffer.from('00', 'hex');
-=======
+    });
+  });
+
+  describe('.generateTypeInfo', function() {
+    it('returns the correct type information', function() {
+      const expected = Buffer.from([0x2A, 1]);
+
+      const buffer = TYPES.DateTime2.generateTypeInfo({ scale: 1 });
+      assert.deepEqual(buffer, expected);
+    });
+  });
+});
+
 describe('DateTimeOffset', function() {
   describe('.generateParameterLength', function() {
     it('returns the correct data length', function() {
@@ -1195,32 +1051,23 @@
     it('correctly converts `null` values', function() {
       const value = null;
       const expected = Buffer.from([]);
->>>>>>> e295dee2
-
-        const parameterValue = { value, scale: 0 };
-        const buffer = Buffer.concat([...TYPES.DateTimeOffset.generateParameterData(parameterValue, { useUTC: true })]);
-        assert.deepEqual(buffer, expected);
-      });
-    });
-
-    describe('.generateTypeInfo', function() {
-      it('returns the correct type information', function() {
-        const expected = Buffer.from([0x2B, 1]);
-
-        const buffer = TYPES.DateTimeOffset.generateTypeInfo({ scale: 1 });
-        assert.deepEqual(buffer, expected);
-      });
-    });
-  });
-
-<<<<<<< HEAD
-  describe('Decimal', function() {
-    describe('.generateParameterData', function() {
-      it('correctly converts `number` values (Precision <= 9)', function() {
-        const value = 1.23;
-        const expected = Buffer.from('050101000000', 'hex');
-        const precision = 1;
-=======
+
+      const parameterValue = { value, scale: 0 };
+      const buffer = Buffer.concat([...TYPES.DateTimeOffset.generateParameterData(parameterValue, { useUTC: true })]);
+      assert.deepEqual(buffer, expected);
+    });
+  });
+
+  describe('.generateTypeInfo', function() {
+    it('returns the correct type information', function() {
+      const expected = Buffer.from([0x2B, 1]);
+
+      const buffer = TYPES.DateTimeOffset.generateTypeInfo({ scale: 1 });
+      assert.deepEqual(buffer, expected);
+    });
+  });
+});
+
 describe('Decimal', function() {
   describe('.generateParameterLength', function() {
     it('returns the correct data length', function() {
@@ -1251,112 +1098,79 @@
       const value = 1.23;
       const expected = Buffer.from('0101000000', 'hex');
       const precision = 1;
->>>>>>> e295dee2
-
-        const type = TYPES.Decimal;
-        const parameterValue = { value, precision, scale: 0 };
-
-        const buffer = Buffer.concat([...type.generateParameterData(parameterValue, { useUTC: false })]);
-        assert.deepEqual(buffer, expected);
-      });
-
-<<<<<<< HEAD
-      it('correctly converts `number` values (Precision <= 19)', function() {
-        const value = 1.23;
-        const expected = Buffer.from('09010100000000000000', 'hex');
-        const precision = 15;
-=======
+
+      const type = TYPES.Decimal;
+      const parameterValue = { value, precision, scale: 0 };
+
+      const buffer = Buffer.concat([...type.generateParameterData(parameterValue, { useUTC: false })]);
+      assert.deepEqual(buffer, expected);
+    });
+
     it('correctly converts `number` values (Precision <= 19)', function() {
       const value = 1.23;
       const expected = Buffer.from('010100000000000000', 'hex');
       const precision = 15;
->>>>>>> e295dee2
-
-        const type = TYPES.Decimal;
-        const parameterValue = { value, precision, scale: 0 };
-
-        const buffer = Buffer.concat([...type.generateParameterData(parameterValue, { useUTC: false })]);
-        assert.deepEqual(buffer, expected);
-      });
-
-<<<<<<< HEAD
-      it('correctly converts `number` values (Precision <= 28)', function() {
-        const value = 1.23;
-        const expected = Buffer.from('0d01010000000000000000000000', 'hex');
-        const precision = 25;
-=======
+
+      const type = TYPES.Decimal;
+      const parameterValue = { value, precision, scale: 0 };
+
+      const buffer = Buffer.concat([...type.generateParameterData(parameterValue, { useUTC: false })]);
+      assert.deepEqual(buffer, expected);
+    });
+
     it('correctly converts `number` values (Precision <= 28)', function() {
       const value = 1.23;
       const expected = Buffer.from('01010000000000000000000000', 'hex');
       const precision = 25;
->>>>>>> e295dee2
-
-        const type = TYPES.Decimal;
-        const parameterValue = { value, precision, scale: 0 };
-
-        const buffer = Buffer.concat([...type.generateParameterData(parameterValue, { useUTC: false })]);
-        assert.deepEqual(buffer, expected);
-      });
-
-<<<<<<< HEAD
-
-      it('correctly converts `number` values (Precision > 28)', function() {
-        const value = 1.23;
-        const expected = Buffer.from('110101000000000000000000000000000000', 'hex');
-        const precision = 30;
-=======
+
+      const type = TYPES.Decimal;
+      const parameterValue = { value, precision, scale: 0 };
+
+      const buffer = Buffer.concat([...type.generateParameterData(parameterValue, { useUTC: false })]);
+      assert.deepEqual(buffer, expected);
+    });
+
     it('correctly converts `number` values (Precision > 28)', function() {
       const value = 1.23;
       const expected = Buffer.from('0101000000000000000000000000000000', 'hex');
       const precision = 30;
->>>>>>> e295dee2
-
-        const type = TYPES.Decimal;
-        const parameterValue = { value, precision, scale: 0 };
-
-        const buffer = Buffer.concat([...type.generateParameterData(parameterValue, { useUTC: false })]);
-        assert.deepEqual(buffer, expected);
-      });
-    });
-
-    describe('.generateTypeInfo', function() {
-      it('returns the correct type information', function() {
-        const type = TYPES.Decimal;
-
-        // Precision <= 9
-        const expected1 = Buffer.from([0x6A, 5, 1, 1]);
-        const result = type.generateTypeInfo({ precision: 1, scale: 1 });
-        assert.deepEqual(result, expected1);
-
-        // Precision <= 19
-        const expected2 = Buffer.from([0x6A, 9, 15, 1]);
-        const result2 = type.generateTypeInfo({ precision: 15, scale: 1 });
-        assert.deepEqual(result2, expected2);
-
-
-        // Precision <= 28
-        const expected3 = Buffer.from([0x6A, 13, 20, 1]);
-        const result3 = type.generateTypeInfo({ precision: 20, scale: 1 });
-        assert.deepEqual(result3, expected3);
-
-        // Precision > 28
-        const expected4 = Buffer.from([0x6A, 17, 30, 1]);
-        const result4 = type.generateTypeInfo({ precision: 30, scale: 1 });
-        assert.deepEqual(result4, expected4);
-      });
-    });
-  });
-
-<<<<<<< HEAD
-  describe('Float', function() {
-    describe('.generateParameterData', function() {
-      it('correctly converts `number` values', function() {
-        const value = 1.2345;
-        const expected = Buffer.from('088d976e1283c0f33f', 'hex');
-
-        const type = TYPES.Float;
-        const parameterValue = { value, scale: 0 };
-=======
+
+      const type = TYPES.Decimal;
+      const parameterValue = { value, precision, scale: 0 };
+
+      const buffer = Buffer.concat([...type.generateParameterData(parameterValue, { useUTC: false })]);
+      assert.deepEqual(buffer, expected);
+    });
+  });
+
+  describe('.generateTypeInfo', function() {
+    it('returns the correct type information', function() {
+      const type = TYPES.Decimal;
+
+      // Precision <= 9
+      const expected1 = Buffer.from([0x6A, 5, 1, 1]);
+      const result = type.generateTypeInfo({ precision: 1, scale: 1 });
+      assert.deepEqual(result, expected1);
+
+      // Precision <= 19
+      const expected2 = Buffer.from([0x6A, 9, 15, 1]);
+      const result2 = type.generateTypeInfo({ precision: 15, scale: 1 });
+      assert.deepEqual(result2, expected2);
+
+
+      // Precision <= 28
+      const expected3 = Buffer.from([0x6A, 13, 20, 1]);
+      const result3 = type.generateTypeInfo({ precision: 20, scale: 1 });
+      assert.deepEqual(result3, expected3);
+
+      // Precision > 28
+      const expected4 = Buffer.from([0x6A, 17, 30, 1]);
+      const result4 = type.generateTypeInfo({ precision: 30, scale: 1 });
+      assert.deepEqual(result4, expected4);
+    });
+  });
+});
+
 describe('Float', function() {
   describe('.generateParameterLength', function() {
     it('returns the correct data length', function() {
@@ -1372,26 +1186,11 @@
 
       const type = TYPES.Float;
       const parameterValue = { value };
->>>>>>> e295dee2
-
-        const buffer = Buffer.concat([...type.generateParameterData(parameterValue, { useUTC: false })]);
-        assert.deepEqual(buffer, expected);
-      });
-
-<<<<<<< HEAD
-      it('correctly converts `null` values', function() {
-        const value = null;
-        const expected = Buffer.from('00', 'hex');
-
-        const type = TYPES.Float;
-        const parameterValue = { value, scale: 0 };
-
-        const buffer = Buffer.concat([...type.generateParameterData(parameterValue, { useUTC: false })]);
-        assert.deepEqual(buffer, expected);
-      });
-
-    });
-=======
+
+      const buffer = Buffer.concat([...type.generateParameterData(parameterValue, { useUTC: false })]);
+      assert.deepEqual(buffer, expected);
+    });
+
     it('correctly converts `null` values', function() {
       const value = null;
       const expected = Buffer.from([]);
@@ -1403,26 +1202,18 @@
       assert.deepEqual(buffer, expected);
     });
   });
->>>>>>> e295dee2
-
-    describe('.generateTypeInfo', function() {
-      it('returns the correct type information', function() {
-        const type = TYPES.Float;
-        const expected = Buffer.from([0x6D, 8]);
-
-        const result = type.generateTypeInfo();
-        assert.deepEqual(result, expected);
-      });
-    });
-  });
-
-<<<<<<< HEAD
-  describe('Image', function() {
-    describe('.generateParameterData', function() {
-      it('correctly converts `Buffer` values', function() {
-        const value = Buffer.from('010101', 'hex');
-        const expected = Buffer.from('64000000010101', 'hex');
-=======
+
+  describe('.generateTypeInfo', function() {
+    it('returns the correct type information', function() {
+      const type = TYPES.Float;
+      const expected = Buffer.from([0x6D, 8]);
+
+      const result = type.generateTypeInfo();
+      assert.deepEqual(result, expected);
+    });
+  });
+});
+
 describe('Image', function() {
   describe('.generateParameterLength', function() {
     it('returns the correct data length', function() {
@@ -1434,23 +1225,10 @@
   describe('.generateParameterData', function() {
     it('correctly converts `Buffer` values', function() {
       const value = Buffer.from('010101', 'hex');
->>>>>>> e295dee2
-
-        const type = TYPES.Image;
-        const parameterValue = { value, length: 100 };
-
-<<<<<<< HEAD
-        const buffer = Buffer.concat([...type.generateParameterData(parameterValue, { useUTC: false })]);
-        assert.deepEqual(buffer, expected);
-      });
-
-      it('correctly converts `null` values', function() {
-        const value = null;
-        const expected = Buffer.from('64000000', 'hex');
-
-        const type = TYPES.Image;
-        const parameterValue = { value, length: 100 };
-=======
+
+      const type = TYPES.Image;
+      const parameterValue = { value, length: 100 };
+
       const buffer = Buffer.concat([...type.generateParameterData(parameterValue, { useUTC: false })]);
       assert.deepEqual(buffer, value);
     });
@@ -1461,31 +1239,23 @@
 
       const type = TYPES.Image;
       const parameterValue = { value, length: -1 };
->>>>>>> e295dee2
-
-        const buffer = Buffer.concat([...type.generateParameterData(parameterValue, { useUTC: false })]);
-        assert.deepEqual(buffer, expected);
-      });
-    });
-
-    describe('.generateTypeInfo', function() {
-      it('returns the correct type information', function() {
-        const type = TYPES.Image;
-        const expected = Buffer.from([0x22, 1, 0, 0, 0]);
-
-        const result = type.generateTypeInfo({ length: 1 });
-        assert.deepEqual(result, expected);
-      });
-    });
-  });
-
-<<<<<<< HEAD
-  describe('Int', function() {
-    describe('.generateParameterData', function() {
-      it('correctly converts `number` values', function() {
-        const value = 1234;
-        const expected = Buffer.from('04d2040000', 'hex');
-=======
+
+      const buffer = Buffer.concat([...type.generateParameterData(parameterValue, { useUTC: false })]);
+      assert.deepEqual(buffer, expected);
+    });
+  });
+
+  describe('.generateTypeInfo', function() {
+    it('returns the correct type information', function() {
+      const type = TYPES.Image;
+      const expected = Buffer.from([0x22, 1, 0, 0, 0]);
+
+      const result = type.generateTypeInfo({ length: 1 });
+      assert.deepEqual(result, expected);
+    });
+  });
+});
+
 describe('Int', function() {
   describe('.generateParameterLength', function() {
     it('returns the correct data length', function() {
@@ -1498,51 +1268,37 @@
     it('correctly converts `number` values', function() {
       const value = 1234;
       const expected = Buffer.from('d2040000', 'hex');
->>>>>>> e295dee2
-
-        const type = TYPES.Int;
-        const parameterValue = { value };
-
-        const buffer = Buffer.concat([...type.generateParameterData(parameterValue, { useUTC: false })]);
-        assert.deepEqual(buffer, expected);
-      });
-
-<<<<<<< HEAD
-      it('correctly converts `null` values', function() {
-        const value = null;
-        const expected = Buffer.from('00', 'hex');
-=======
+
+      const type = TYPES.Int;
+      const parameterValue = { value };
+
+      const buffer = Buffer.concat([...type.generateParameterData(parameterValue, { useUTC: false })]);
+      assert.deepEqual(buffer, expected);
+    });
+
     it('correctly converts `null` values', function() {
       const value = null;
       const expected = Buffer.from([]);
->>>>>>> e295dee2
-
-        const type = TYPES.Int;
-        const parameterValue = { value };
-
-        const buffer = Buffer.concat([...type.generateParameterData(parameterValue, { useUTC: false })]);
-        assert.deepEqual(buffer, expected);
-      });
-    });
-
-    describe('.generateTypeInfo', function() {
-      it('returns the correct type information', function() {
-        const type = TYPES.Int;
-        const expected = Buffer.from([0x26, 4]);
-
-        const result = type.generateTypeInfo();
-        assert.deepEqual(result, expected);
-      });
-    });
-  });
-
-<<<<<<< HEAD
-  describe('Money', function() {
-    describe('.generateParameterData', function() {
-      it('correctly converts `number` values', function() {
-        const value = 1234;
-        const expected = Buffer.from('0800000000204bbc00', 'hex');
-=======
+
+      const type = TYPES.Int;
+      const parameterValue = { value };
+
+      const buffer = Buffer.concat([...type.generateParameterData(parameterValue, { useUTC: false })]);
+      assert.deepEqual(buffer, expected);
+    });
+  });
+
+  describe('.generateTypeInfo', function() {
+    it('returns the correct type information', function() {
+      const type = TYPES.Int;
+      const expected = Buffer.from([0x26, 4]);
+
+      const result = type.generateTypeInfo();
+      assert.deepEqual(result, expected);
+    });
+  });
+});
+
 describe('Money', function() {
   describe('.generateParameterLength', function() {
     it('returns the correct data length', function() {
@@ -1555,51 +1311,37 @@
     it('correctly converts `number` values', function() {
       const value = 1234;
       const expected = Buffer.from('00000000204bbc00', 'hex');
->>>>>>> e295dee2
-
-        const type = TYPES.Money;
-        const parameterValue = { value };
-
-        const buffer = Buffer.concat([...type.generateParameterData(parameterValue, { useUTC: false })]);
-        assert.deepEqual(buffer, expected);
-      });
-
-<<<<<<< HEAD
-      it('correctly converts `null` values', function() {
-        const value = null;
-        const expected = Buffer.from('00', 'hex');
-=======
+
+      const type = TYPES.Money;
+      const parameterValue = { value };
+
+      const buffer = Buffer.concat([...type.generateParameterData(parameterValue, { useUTC: false })]);
+      assert.deepEqual(buffer, expected);
+    });
+
     it('correctly converts `null` values', function() {
       const value = null;
       const expected = Buffer.from([]);
->>>>>>> e295dee2
-
-        const type = TYPES.Money;
-        const parameterValue = { value };
-
-        const buffer = Buffer.concat([...type.generateParameterData(parameterValue, { useUTC: false })]);
-        assert.deepEqual(buffer, expected);
-      });
-    });
-
-    describe('.generateTypeInfo', function() {
-      it('returns the correct type information', function() {
-        const type = TYPES.Money;
-        const expected = Buffer.from([0x6E, 8]);
-
-        const result = type.generateTypeInfo();
-        assert.deepEqual(result, expected);
-      });
-    });
-  });
-
-<<<<<<< HEAD
-  describe('NChar', function() {
-    describe('.generateParameterData', function() {
-      it('correctly converts `Buffer` values', function() {
-        const value = Buffer.from([0xff, 0xff, 0xff, 0xff]);
-        const expected = Buffer.from('0400ffffffff', 'hex');
-=======
+
+      const type = TYPES.Money;
+      const parameterValue = { value };
+
+      const buffer = Buffer.concat([...type.generateParameterData(parameterValue, { useUTC: false })]);
+      assert.deepEqual(buffer, expected);
+    });
+  });
+
+  describe('.generateTypeInfo', function() {
+    it('returns the correct type information', function() {
+      const type = TYPES.Money;
+      const expected = Buffer.from([0x6E, 8]);
+
+      const result = type.generateTypeInfo();
+      assert.deepEqual(result, expected);
+    });
+  });
+});
+
 describe('NChar', function() {
   describe('.generateParameterLength', function() {
     it('returns the correct data length', function() {
@@ -1611,20 +1353,10 @@
   describe('.generateParameterData', function() {
     it('correctly converts `Buffer` values', function() {
       const value = Buffer.from([0xff, 0xff, 0xff, 0xff]);
->>>>>>> e295dee2
-
-        const type = TYPES.NChar;
-        const parameterValue = { value };
-
-<<<<<<< HEAD
-        const buffer = Buffer.concat([...type.generateParameterData(parameterValue, { useUTC: false })]);
-        assert.deepEqual(buffer, expected);
-      });
-
-      it('correctly converts `null` values', function() {
-        const value = null;
-        const expected = Buffer.from('ffff', 'hex');
-=======
+
+      const type = TYPES.NChar;
+      const parameterValue = { value };
+
       const buffer = Buffer.concat([...type.generateParameterData(parameterValue, { useUTC: false })]);
       assert.deepEqual(buffer, value);
     });
@@ -1632,35 +1364,26 @@
     it('correctly converts `null` values', function() {
       const value = null;
       const expected = Buffer.from([]);
->>>>>>> e295dee2
-
-        const type = TYPES.NChar;
-        const parameterValue = { value };
-
-        const buffer = Buffer.concat([...type.generateParameterData(parameterValue, { useUTC: false })]);
-        assert.deepEqual(buffer, expected);
-      });
-    });
-
-    describe('.generateTypeInfo', function() {
-      it('returns the correct type information', function() {
-        const type = TYPES.NChar;
-        const expected = Buffer.from([0xEF, 2, 0, 0x00, 0x00, 0x00, 0x00, 0x00]);
-
-        const result = type.generateTypeInfo({ length: 1 });
-        assert.deepEqual(result, expected);
-      });
-    });
-  });
-
-<<<<<<< HEAD
-  describe('Numeric', function() {
-    describe('.generateParameterData', function() {
-      it('correctly converts `number` values (Precision <= 9)', function() {
-        const value = 1.23;
-        const expected = Buffer.from('050101000000', 'hex');
-        const precision = 1;
-=======
+
+      const type = TYPES.NChar;
+      const parameterValue = { value };
+
+      const buffer = Buffer.concat([...type.generateParameterData(parameterValue, { useUTC: false })]);
+      assert.deepEqual(buffer, expected);
+    });
+  });
+
+  describe('.generateTypeInfo', function() {
+    it('returns the correct type information', function() {
+      const type = TYPES.NChar;
+      const expected = Buffer.from([0xEF, 2, 0, 0x00, 0x00, 0x00, 0x00, 0x00]);
+
+      const result = type.generateTypeInfo({ length: 1 });
+      assert.deepEqual(result, expected);
+    });
+  });
+});
+
 describe('Numeric', function() {
   describe('.generateParameterLength', function() {
     it('returns the correct data length', function() {
@@ -1691,108 +1414,78 @@
       const value = 1.23;
       const expected = Buffer.from('0101000000', 'hex');
       const precision = 1;
->>>>>>> e295dee2
-
-        const type = TYPES.Numeric;
-        const parameterValue = { value, precision, scale: 0 };
-
-        const buffer = Buffer.concat([...type.generateParameterData(parameterValue, { useUTC: false })]);
-        assert.deepEqual(buffer, expected);
-      });
-
-<<<<<<< HEAD
-      it('correctly converts `number` values (Precision <= 19)', function() {
-        const value = 1.23;
-        const expected = Buffer.from('09010100000000000000', 'hex');
-        const precision = 15;
-=======
+
+      const type = TYPES.Numeric;
+      const parameterValue = { value, precision, scale: 0 };
+
+      const buffer = Buffer.concat([...type.generateParameterData(parameterValue, { useUTC: false })]);
+      assert.deepEqual(buffer, expected);
+    });
+
     it('correctly converts `number` values (Precision <= 19)', function() {
       const value = 1.23;
       const expected = Buffer.from('010100000000000000', 'hex');
       const precision = 15;
->>>>>>> e295dee2
-
-        const type = TYPES.Numeric;
-        const parameterValue = { value, precision, scale: 0 };
-
-        const buffer = Buffer.concat([...type.generateParameterData(parameterValue, { useUTC: false })]);
-        assert.deepEqual(buffer, expected);
-      });
-
-<<<<<<< HEAD
-      it('correctly converts `number` values (Precision <= 28)', function() {
-        const value = 1.23;
-        const expected = Buffer.from('0d01010000000000000000000000', 'hex');
-        const precision = 25;
-=======
+
+      const type = TYPES.Numeric;
+      const parameterValue = { value, precision, scale: 0 };
+
+      const buffer = Buffer.concat([...type.generateParameterData(parameterValue, { useUTC: false })]);
+      assert.deepEqual(buffer, expected);
+    });
+
     it('correctly converts `number` values (Precision <= 28)', function() {
       const value = 1.23;
       const expected = Buffer.from('01010000000000000000000000', 'hex');
       const precision = 25;
->>>>>>> e295dee2
-
-        const type = TYPES.Numeric;
-        const parameterValue = { value, precision, scale: 0 };
-
-        const buffer = Buffer.concat([...type.generateParameterData(parameterValue, { useUTC: false })]);
-        assert.deepEqual(buffer, expected);
-      });
-
-<<<<<<< HEAD
-      it('correctly converts `number` values (Precision > 28)', function() {
-        const value = 1.23;
-        const expected = Buffer.from('110101000000000000000000000000000000', 'hex');
-        const precision = 30;
-=======
+
+      const type = TYPES.Numeric;
+      const parameterValue = { value, precision, scale: 0 };
+
+      const buffer = Buffer.concat([...type.generateParameterData(parameterValue, { useUTC: false })]);
+      assert.deepEqual(buffer, expected);
+    });
+
     it('correctly converts `number` values (Precision > 28)', function() {
       const value = 1.23;
       const expected = Buffer.from('0101000000000000000000000000000000', 'hex');
       const precision = 30;
->>>>>>> e295dee2
-
-        const type = TYPES.Numeric;
-        const parameterValue = { value, precision, scale: 0 };
-
-        const buffer = Buffer.concat([...type.generateParameterData(parameterValue, { useUTC: false })]);
-        assert.deepEqual(buffer, expected);
-      });
-    });
-
-    describe('.generateTypeInfo', function() {
-      it('returns the correct type information', function() {
-        const type = TYPES.Numeric;
-
-        // Precision <= 9
-        const expected1 = Buffer.from([0x6C, 5, 1, 1]);
-        const result = type.generateTypeInfo({ precision: 1, scale: 1 });
-        assert.deepEqual(result, expected1);
-
-        // Precision <= 19
-        const expected2 = Buffer.from([0x6C, 9, 15, 1]);
-        const result2 = type.generateTypeInfo({ precision: 15, scale: 1 });
-        assert.deepEqual(result2, expected2);
-
-        // Precision <= 28
-        const expected3 = Buffer.from([0x6C, 13, 20, 1]);
-        const result3 = type.generateTypeInfo({ precision: 20, scale: 1 });
-        assert.deepEqual(result3, expected3);
-
-        // Precision > 28
-        const expected4 = Buffer.from([0x6C, 17, 30, 1]);
-        const result4 = type.generateTypeInfo({ precision: 30, scale: 1 });
-        assert.deepEqual(result4, expected4);
-      });
-    });
-  });
-
-<<<<<<< HEAD
-  describe('NVarChar', function() {
-    describe('.generateParameterData', function() {
-      it('correctly converts `Buffer` values (Length <= Maximum Length)', function() {
-        const value = Buffer.from([0xff, 0xff]);
-        const expected = Buffer.from('0200ffff', 'hex');
-        const length = 1;
-=======
+
+      const type = TYPES.Numeric;
+      const parameterValue = { value, precision, scale: 0 };
+
+      const buffer = Buffer.concat([...type.generateParameterData(parameterValue, { useUTC: false })]);
+      assert.deepEqual(buffer, expected);
+    });
+  });
+
+  describe('.generateTypeInfo', function() {
+    it('returns the correct type information', function() {
+      const type = TYPES.Numeric;
+
+      // Precision <= 9
+      const expected1 = Buffer.from([0x6C, 5, 1, 1]);
+      const result = type.generateTypeInfo({ precision: 1, scale: 1 });
+      assert.deepEqual(result, expected1);
+
+      // Precision <= 19
+      const expected2 = Buffer.from([0x6C, 9, 15, 1]);
+      const result2 = type.generateTypeInfo({ precision: 15, scale: 1 });
+      assert.deepEqual(result2, expected2);
+
+      // Precision <= 28
+      const expected3 = Buffer.from([0x6C, 13, 20, 1]);
+      const result3 = type.generateTypeInfo({ precision: 20, scale: 1 });
+      assert.deepEqual(result3, expected3);
+
+      // Precision > 28
+      const expected4 = Buffer.from([0x6C, 17, 30, 1]);
+      const result4 = type.generateTypeInfo({ precision: 30, scale: 1 });
+      assert.deepEqual(result4, expected4);
+    });
+  });
+});
+
 describe('NVarChar', function() {
   describe('.generateParameterLength', function() {
     it('returns the correct data length', function() {
@@ -1809,98 +1502,69 @@
       const value = Buffer.from([0xff, 0xff]);
       const expected = Buffer.from('ffff', 'hex');
       const length = 1;
->>>>>>> e295dee2
-
-        const type = TYPES.NVarChar;
-        const parameterValue = { value, length };
-
-        const buffer = Buffer.concat([...type.generateParameterData(parameterValue, { useUTC: false })]);
-        assert.deepEqual(buffer, expected);
-      });
-
-<<<<<<< HEAD
-      it('correctly converts `Buffer` values (Length > Maximum Length)', function() {
-        const value = Buffer.from([0xff, 0xff]);
-        const expected = Buffer.from('feffffffffffffff02000000ffff00000000', 'hex');
-        const length = 4100;
-=======
+
+      const type = TYPES.NVarChar;
+      const parameterValue = { value, length };
+
+      const buffer = Buffer.concat([...type.generateParameterData(parameterValue, { useUTC: false })]);
+      assert.deepEqual(buffer, expected);
+    });
+
     it('correctly converts `Buffer` values (Length > Maximum Length)', function() {
       const value = Buffer.from([0xff, 0xff]);
       const expected = Buffer.from('02000000ffff00000000', 'hex');
       const length = 4100;
->>>>>>> e295dee2
-
-        const type = TYPES.NVarChar;
-        const parameterValue = { value, length };
-
-        const buffer = Buffer.concat([...type.generateParameterData(parameterValue, { useUTC: false })]);
-        assert.deepEqual(buffer, expected);
-      });
-
-<<<<<<< HEAD
-      it('correctly converts `null` values (Length <= Maximum Length)', function() {
-        const value = null;
-        const expected = Buffer.from('ffff', 'hex');
-        const length = 1;
-=======
+
+      const type = TYPES.NVarChar;
+      const parameterValue = { value, length };
+
+      const buffer = Buffer.concat([...type.generateParameterData(parameterValue, { useUTC: false })]);
+      assert.deepEqual(buffer, expected);
+    });
+
     it('correctly converts `null` values (Length <= Maximum Length)', function() {
       const value = null;
       const expected = Buffer.from([]);
       const length = 1;
->>>>>>> e295dee2
-
-        const type = TYPES.NVarChar;
-        const parameterValue = { value, length };
-
-        const buffer = Buffer.concat([...type.generateParameterData(parameterValue, { useUTC: false })]);
-        assert.deepEqual(buffer, expected);
-      });
-
-<<<<<<< HEAD
-      it('correctly converts `null` values (Length > Maximum Length)', function() {
-        const value = null;
-        const expected = Buffer.from('ffffffffffffffff', 'hex');
-        const length = 5000;
-=======
+
+      const type = TYPES.NVarChar;
+      const parameterValue = { value, length };
+
+      const buffer = Buffer.concat([...type.generateParameterData(parameterValue, { useUTC: false })]);
+      assert.deepEqual(buffer, expected);
+    });
+
     it('correctly converts `null` values (Length > Maximum Length)', function() {
       const value = null;
       const expected = Buffer.from([]);
       const length = 5000;
->>>>>>> e295dee2
-
-        const type = TYPES.NVarChar;
-        const parameterValue = { value, length };
-
-        const buffer = Buffer.concat([...type.generateParameterData(parameterValue, { useUTC: false })]);
-        assert.deepEqual(buffer, expected);
-      });
-    });
-
-    describe('.generateTypeInfo', function() {
-      it('returns the correct type information', function() {
-        // Length <= Maximum Length
-        const type = TYPES.NVarChar;
-        const expected = Buffer.from([0xE7, 2, 0, 0x00, 0x00, 0x00, 0x00, 0x00]);
-
-        const result = type.generateTypeInfo({ length: 1 });
-        assert.deepEqual(result, expected);
-
-        // Length > Maximum Length
-        const expected1 = Buffer.from([0xE7, 0xFF, 0xFF, 0x00, 0x00, 0x00, 0x00, 0x00]);
-
-        const result2 = type.generateTypeInfo({ length: 4100 });
-        assert.deepEqual(result2, expected1);
-      });
-    });
-  });
-
-<<<<<<< HEAD
-  describe('Real', function() {
-    describe('.generateParameterData', function() {
-      it('correctly converts `number` values', function() {
-        const value = 123.123;
-        const expected = Buffer.from('04fa3ef642', 'hex');
-=======
+
+      const type = TYPES.NVarChar;
+      const parameterValue = { value, length };
+
+      const buffer = Buffer.concat([...type.generateParameterData(parameterValue, { useUTC: false })]);
+      assert.deepEqual(buffer, expected);
+    });
+  });
+
+  describe('.generateTypeInfo', function() {
+    it('returns the correct type information', function() {
+    // Length <= Maximum Length
+      const type = TYPES.NVarChar;
+      const expected = Buffer.from([0xE7, 2, 0, 0x00, 0x00, 0x00, 0x00, 0x00]);
+
+      const result = type.generateTypeInfo({ length: 1 });
+      assert.deepEqual(result, expected);
+
+      // Length > Maximum Length
+      const expected1 = Buffer.from([0xE7, 0xFF, 0xFF, 0x00, 0x00, 0x00, 0x00, 0x00]);
+
+      const result2 = type.generateTypeInfo({ length: 4100 });
+      assert.deepEqual(result2, expected1);
+    });
+  });
+});
+
 describe('Real', function() {
   describe('.generateParameterLength', function() {
     it('returns the correct data length', function() {
@@ -1913,60 +1577,37 @@
     it('correctly converts `number` values', function() {
       const value = 123.123;
       const expected = Buffer.from('fa3ef642', 'hex');
->>>>>>> e295dee2
-
-        const type = TYPES.Real;
-        const parameterValue = { value };
-
-        const buffer = Buffer.concat([...type.generateParameterData(parameterValue, { useUTC: false })]);
-        assert.deepEqual(buffer, expected);
-      });
-
-<<<<<<< HEAD
-      it('correctly converts `null` values', function() {
-        const value = null;
-        const expected = Buffer.from('00', 'hex');
-=======
+
+      const type = TYPES.Real;
+      const parameterValue = { value };
+
+      const buffer = Buffer.concat([...type.generateParameterData(parameterValue, { useUTC: false })]);
+      assert.deepEqual(buffer, expected);
+    });
+
     it('correctly converts `null` values', function() {
       const value = null;
       const expected = Buffer.from([]);
->>>>>>> e295dee2
-
-        const type = TYPES.Real;
-        const parameterValue = { value };
-
-        const buffer = Buffer.concat([...type.generateParameterData(parameterValue, { useUTC: false })]);
-        assert.deepEqual(buffer, expected);
-      });
-    });
-
-    describe('.generateTypeInfo', function() {
-      it('returns the correct type information', function() {
-        const type = TYPES.Real;
-        const expected = Buffer.from([0x6D, 4]);
-
-        const result = type.generateTypeInfo();
-        assert.deepEqual(result, expected);
-      });
-    });
-  });
-
-<<<<<<< HEAD
-  describe('SmallDateTime', function() {
-    describe('.generateParameterData', function() {
-      it('correctly converts dates during daylight savings period', function() {
-        for (const [value, expectedNoOfDays] of [
-          [new Date(2015, 5, 18, 23, 59, 59), 42171],
-          [new Date(2015, 5, 19, 0, 0, 0), 42172],
-          [new Date(2015, 5, 19, 23, 59, 59), 42172],
-          [new Date(2015, 5, 20, 0, 0, 0), 42173]
-        ]) {
-          const buffer = Buffer.concat([...TYPES.SmallDateTime.generateParameterData({ value }, { useUTC: false })]);
-
-          assert.strictEqual(buffer.readUInt16LE(1), expectedNoOfDays);
-        }
-      });
-=======
+
+      const type = TYPES.Real;
+      const parameterValue = { value };
+
+      const buffer = Buffer.concat([...type.generateParameterData(parameterValue, { useUTC: false })]);
+      assert.deepEqual(buffer, expected);
+    });
+  });
+
+  describe('.generateTypeInfo', function() {
+    it('returns the correct type information', function() {
+      const type = TYPES.Real;
+      const expected = Buffer.from([0x6D, 4]);
+
+      const result = type.generateTypeInfo();
+      assert.deepEqual(result, expected);
+    });
+  });
+});
+
 describe('SmallDateTime', function() {
   describe('.generateParameterLength', function() {
     it('returns the correct data length', function() {
@@ -1987,26 +1628,19 @@
 
         assert.strictEqual(buffer.readUInt16LE(0), expectedNoOfDays);
       }
->>>>>>> e295dee2
-    });
-
-    describe('.generateTypeInfo', function() {
-      it('returns the correct type information', function() {
-        const expected = Buffer.from([0x6F, 0x04]);
-        const result = TYPES.SmallDateTime.generateTypeInfo();
-
-        assert.deepEqual(result, expected);
-      });
-    });
-  });
-
-<<<<<<< HEAD
-  describe('SmallInt', function() {
-    describe('.generateParameterData', function() {
-      it('correctly converts `number` values', function() {
-        const value = 2;
-        const expected = Buffer.from('020200', 'hex');
-=======
+    });
+  });
+
+  describe('.generateTypeInfo', function() {
+    it('returns the correct type information', function() {
+      const expected = Buffer.from([0x6F, 0x04]);
+      const result = TYPES.SmallDateTime.generateTypeInfo();
+
+      assert.deepEqual(result, expected);
+    });
+  });
+});
+
 describe('SmallInt', function() {
   describe('.generateParameterLength', function() {
     it('returns the correct data length', function() {
@@ -2019,51 +1653,37 @@
     it('correctly converts `number` values', function() {
       const value = 2;
       const expected = Buffer.from('0200', 'hex');
->>>>>>> e295dee2
-
-        const type = TYPES.SmallInt;
-        const parameterValue = { value };
-
-        const buffer = Buffer.concat([...type.generateParameterData(parameterValue, { useUTC: false })]);
-        assert.deepEqual(buffer, expected);
-      });
-
-<<<<<<< HEAD
-      it('correctly converts `null` values', function() {
-        const value = null;
-        const expected = Buffer.from('00', 'hex');
-=======
+
+      const type = TYPES.SmallInt;
+      const parameterValue = { value };
+
+      const buffer = Buffer.concat([...type.generateParameterData(parameterValue, { useUTC: false })]);
+      assert.deepEqual(buffer, expected);
+    });
+
     it('correctly converts `null` values', function() {
       const value = null;
       const expected = Buffer.from([]);
->>>>>>> e295dee2
-
-        const type = TYPES.SmallInt;
-        const parameterValue = { value };
-
-        const buffer = Buffer.concat([...type.generateParameterData(parameterValue, { useUTC: false })]);
-        assert.deepEqual(buffer, expected);
-      });
-    });
-
-    describe('.generateTypeInfo', function() {
-      it('returns the correct type information', function() {
-        const type = TYPES.SmallInt;
-        const expected = Buffer.from([0x26, 2]);
-
-        const result = type.generateTypeInfo();
-        assert.deepEqual(result, expected);
-      });
-    });
-  });
-
-<<<<<<< HEAD
-  describe('SmallMoney', function() {
-    describe('.generateParameterData', function() {
-      it('correctly converts `number` values', function() {
-        const value = 2;
-        const expected = Buffer.from('04204e0000', 'hex');
-=======
+
+      const type = TYPES.SmallInt;
+      const parameterValue = { value };
+
+      const buffer = Buffer.concat([...type.generateParameterData(parameterValue, { useUTC: false })]);
+      assert.deepEqual(buffer, expected);
+    });
+  });
+
+  describe('.generateTypeInfo', function() {
+    it('returns the correct type information', function() {
+      const type = TYPES.SmallInt;
+      const expected = Buffer.from([0x26, 2]);
+
+      const result = type.generateTypeInfo();
+      assert.deepEqual(result, expected);
+    });
+  });
+});
+
 describe('SmallMoney', function() {
   describe('.generateParameterLength', function() {
     it('returns the correct data length', function() {
@@ -2076,51 +1696,37 @@
     it('correctly converts `number` values', function() {
       const value = 2;
       const expected = Buffer.from('204e0000', 'hex');
->>>>>>> e295dee2
-
-        const type = TYPES.SmallMoney;
-        const parameterValue = { value };
-
-        const buffer = Buffer.concat([...type.generateParameterData(parameterValue, { useUTC: false })]);
-        assert.deepEqual(buffer, expected);
-      });
-
-<<<<<<< HEAD
-      it('correctly converts `null` values', function() {
-        const value = null;
-        const expected = Buffer.from('00', 'hex');
-=======
+
+      const type = TYPES.SmallMoney;
+      const parameterValue = { value };
+
+      const buffer = Buffer.concat([...type.generateParameterData(parameterValue, { useUTC: false })]);
+      assert.deepEqual(buffer, expected);
+    });
+
     it('correctly converts `null` values', function() {
       const value = null;
       const expected = Buffer.from([]);
->>>>>>> e295dee2
-
-        const type = TYPES.SmallMoney;
-        const parameterValue = { value };
-
-        const buffer = Buffer.concat([...type.generateParameterData(parameterValue, { useUTC: false })]);
-        assert.deepEqual(buffer, expected);
-      });
-    });
-
-    describe('.generateTypeInfo', function() {
-      it('returns the correct type information', function() {
-        const type = TYPES.SmallMoney;
-        const expected = Buffer.from([0x6E, 4]);
-
-        const result = type.generateTypeInfo();
-        assert.deepEqual(result, expected);
-      });
-    });
-  });
-
-<<<<<<< HEAD
-  describe('Text', function() {
-    describe('.generateParameterData', function() {
-      it('correctly converts `Buffer` values', function() {
-        const value = Buffer.from('Hello World', 'ascii');
-        const expected = Buffer.from('00000000000f00000048656c6c6f20576f726c64', 'hex');
-=======
+
+      const type = TYPES.SmallMoney;
+      const parameterValue = { value };
+
+      const buffer = Buffer.concat([...type.generateParameterData(parameterValue, { useUTC: false })]);
+      assert.deepEqual(buffer, expected);
+    });
+  });
+
+  describe('.generateTypeInfo', function() {
+    it('returns the correct type information', function() {
+      const type = TYPES.SmallMoney;
+      const expected = Buffer.from([0x6E, 4]);
+
+      const result = type.generateTypeInfo();
+      assert.deepEqual(result, expected);
+    });
+  });
+});
+
 describe('Text', function() {
   describe('.generateParameterLength', function() {
     it('returns the correct data length', function() {
@@ -2133,83 +1739,37 @@
     it('correctly converts `Buffer` values', function() {
       const value = Buffer.from('Hello World', 'ascii');
       const expected = Buffer.from('48656c6c6f20576f726c64', 'hex');
->>>>>>> e295dee2
-
-        const type = TYPES.Text;
-        const parameterValue = { value, length: 15 };
-
-        const buffer = Buffer.concat([...type.generateParameterData(parameterValue, { useUTC: false })]);
-        assert.deepEqual(buffer, expected);
-      });
-
-<<<<<<< HEAD
-      it('correctly converts `null` values', function() {
-        const value = null;
-        const expected = Buffer.from('00000000000f000000', 'hex');
-
-        const type = TYPES.Text;
-        const parameterValue = { value, length: 15 };
-=======
+
+      const type = TYPES.Text;
+      const parameterValue = { value, length: 15 };
+
+      const buffer = Buffer.concat([...type.generateParameterData(parameterValue, { useUTC: false })]);
+      assert.deepEqual(buffer, expected);
+    });
+
     it('correctly converts `null` values', function() {
       const value = null;
       const expected = Buffer.from([]);
 
       const type = TYPES.Text;
       const parameterValue = { value, length: -1 };
->>>>>>> e295dee2
-
-        const buffer = Buffer.concat([...type.generateParameterData(parameterValue, { useUTC: false })]);
-        assert.deepEqual(buffer, expected);
-      });
-    });
-
-<<<<<<< HEAD
-    describe('.generateTypeInfo', function() {
-      it('returns the correct type information', function() {
-        const type = TYPES.Text;
-        const expected = Buffer.from([0x23, 1, 0, 0, 0]);
-=======
+
+      const buffer = Buffer.concat([...type.generateParameterData(parameterValue, { useUTC: false })]);
+      assert.deepEqual(buffer, expected);
+    });
+  });
+
   describe('.generateTypeInfo', function() {
     it('returns the correct type information', function() {
       const type = TYPES.Text;
       const expected = Buffer.from([0x23, 0x01, 0x00, 0x00, 0x00, 0x00, 0x00, 0x00, 0x00, 0x00]);
->>>>>>> e295dee2
-
-        const result = type.generateTypeInfo({ length: 1 });
-        assert.deepEqual(result, expected);
-      });
-    });
-  });
-
-<<<<<<< HEAD
-  describe('Time', function() {
-    describe('.generateParameterData', function() {
-      // Test rounding of nanosecondDelta
-      it('correctly converts `Date` values with a `nanosecondDelta` property', () => {
-        const type = TYPES.Time;
-        for (const [value, nanosecondDelta, scale, expectedBuffer] of [
-          [new Date(2017, 6, 29, 17, 20, 3, 503), 0.0006264, 7, Buffer.from('0568fc624b91', 'hex')],
-          [new Date(2017, 9, 1, 1, 31, 4, 12), 0.0004612, 7, Buffer.from('05c422ceb80c', 'hex')],
-          [new Date(2017, 7, 3, 12, 52, 28, 373), 0.0007118, 7, Buffer.from('051e94c8e96b', 'hex')]
-        ]) {
-          const parameter = { value: value, scale: scale };
-          parameter.value.nanosecondDelta = nanosecondDelta;
-
-          const buffer = Buffer.concat([...type.generateParameterData(parameter, { useUTC: false }, () => { })]);
-          assert.deepEqual(buffer, expectedBuffer);
-        }
-      });
-    });
-
-    describe('.generateTypeInfo', function() {
-      it('returns the correct type information', function() {
-        const type = TYPES.Time;
-        const expected = Buffer.from([0x29, 1]);
-
-        const reuslt = type.generateTypeInfo({ scale: 1 });
-        assert.deepEqual(reuslt, expected);
-      });
-=======
+
+      const result = type.generateTypeInfo({ length: 1 });
+      assert.deepEqual(result, expected);
+    });
+  });
+});
+
 describe('Time', function() {
   describe('.generateParameterLength', function() {
     it('returns the correct data length', function() {
@@ -2247,28 +1807,20 @@
         const buffer = Buffer.concat([...type.generateParameterData(parameter, { useUTC: false }, () => { })]);
         assert.deepEqual(buffer, expectedBuffer);
       }
->>>>>>> e295dee2
-    });
-  });
-
-  describe('TinyInt', function() {
-    describe('.generateParameterData', function() {
-      it('correctly converts `number` values', function() {
-        const value = 1;
-        const expected = Buffer.from('0101', 'hex');
-
-        const type = TYPES.TinyInt;
-        const parameterValue = { value };
-
-<<<<<<< HEAD
-        const buffer = Buffer.concat([...type.generateParameterData(parameterValue, { useUTC: false })]);
-        assert.deepEqual(buffer, expected);
-      });
-
-      it('correctly converts `null` values', function() {
-        const value = null;
-        const expected = Buffer.from('00', 'hex');
-=======
+    });
+  });
+
+  describe('.generateTypeInfo', function() {
+    it('returns the correct type information', function() {
+      const type = TYPES.Time;
+      const expected = Buffer.from([0x29, 1]);
+
+      const reuslt = type.generateTypeInfo({ scale: 1 });
+      assert.deepEqual(reuslt, expected);
+    });
+  });
+});
+
 describe('TinyInt', function() {
   describe('.generateParameterLength', function() {
     it('returns the correct data length', function() {
@@ -2292,42 +1844,26 @@
     it('correctly converts `null` values', function() {
       const value = null;
       const expected = Buffer.from([]);
->>>>>>> e295dee2
-
-        const type = TYPES.TinyInt;
-        const parameterValue = { value };
-
-        const buffer = Buffer.concat([...type.generateParameterData(parameterValue, { useUTC: false })]);
-        assert.deepEqual(buffer, expected);
-      });
-    });
-
-    describe('.generateTypeInfo', function() {
-      it('returns the correct type information', function() {
-        const type = TYPES.TinyInt;
-        const expected = Buffer.from([0x26, 1]);
-
-        const result = type.generateTypeInfo();
-        assert.deepEqual(result, expected);
-      });
-    });
-  });
-
-<<<<<<< HEAD
-  describe('TVP', function() {
-    describe('.generateParameterData', function() {
-      it('correctly converts TVP table values', function() {
-        const value = {
-          columns: [{ name: 'user_id', type: TYPES.Int }],
-          rows: [[15]]
-        };
-        const expected = Buffer.from('01000000000000002604000001040f00000000', 'hex');
-        const parameterValue = { value };
-
-        const buffer = Buffer.concat([...TYPES.TVP.generateParameterData(parameterValue, { useUTC: false })]);
-        assert.deepEqual(buffer, expected);
-      });
-=======
+
+      const type = TYPES.TinyInt;
+      const parameterValue = { value };
+
+      const buffer = Buffer.concat([...type.generateParameterData(parameterValue, { useUTC: false })]);
+      assert.deepEqual(buffer, expected);
+    });
+  });
+
+  describe('.generateTypeInfo', function() {
+    it('returns the correct type information', function() {
+      const type = TYPES.TinyInt;
+      const expected = Buffer.from([0x26, 1]);
+
+      const result = type.generateTypeInfo();
+      assert.deepEqual(result, expected);
+    });
+  });
+});
+
 describe('TVP', function() {
   describe('.generateParameterLength', function() {
     it('returns the correct data length', function() {
@@ -2356,43 +1892,28 @@
       const buffer = Buffer.concat([...TYPES.TVP.generateParameterData(parameterValue, { useUTC: false })]);
       assert.deepEqual(buffer, expected);
     });
->>>>>>> e295dee2
-
-      it('correctly converts `null` values', function() {
-        const value = null;
-
-<<<<<<< HEAD
-        const expected = Buffer.from('ffff0000', 'hex');
-        const parameterValue = { value };
-=======
+
+    it('correctly converts `null` values', function() {
+      const value = null;
+
       const expected = Buffer.from([0x00, 0x00]);
       const parameterValue = { value };
->>>>>>> e295dee2
-
-        const buffer = Buffer.concat([...TYPES.TVP.generateParameterData(parameterValue, { useUTC: false })]);
-        assert.deepEqual(buffer, expected);
-      });
-    });
-
-    describe('.generateTypeInfo', function() {
-      it('returns the correct type information', function() {
-        const expected = Buffer.from([0xF3, 0x00, 0x00, 0x00]);
-
-        const result = TYPES.TVP.generateTypeInfo({ value: null });
-        assert.deepEqual(result, expected);
-      });
-    });
-  });
-
-<<<<<<< HEAD
-  describe('UniqueIdentifier', function() {
-    describe('.generateParameterData', function() {
-      it('correctly converts `string` values', function() {
-        const value = 'e062ae34-6de5-47f3-8ba3-29d25f77e71a';
-
-        const expected = Buffer.from('1034ae62e0e56df3478ba329d25f77e71a', 'hex');
-        const parameterValue = { value };
-=======
+
+      const buffer = Buffer.concat([...TYPES.TVP.generateParameterData(parameterValue, { useUTC: false })]);
+      assert.deepEqual(buffer, expected);
+    });
+  });
+
+  describe('.generateTypeInfo', function() {
+    it('returns the correct type information', function() {
+      const expected = Buffer.from([0xF3, 0x00, 0x00, 0x00]);
+
+      const result = TYPES.TVP.generateTypeInfo({ value: null });
+      assert.deepEqual(result, expected);
+    });
+  });
+});
+
 describe('UniqueIdentifier', function() {
   describe('.generateParameterLength', function() {
     it('returns the correct data length', function() {
@@ -2407,83 +1928,46 @@
 
       const expected = Buffer.from('34ae62e0e56df3478ba329d25f77e71a', 'hex');
       const parameterValue = { value };
->>>>>>> e295dee2
-
-        const buffer = Buffer.concat([...TYPES.UniqueIdentifier.generateParameterData(parameterValue, { useUTC: false })]);
-        assert.deepEqual(buffer, expected);
-      });
-
-      it('correctly converts `null` values', function() {
-        const value = null;
-
-<<<<<<< HEAD
-        const expected = Buffer.from('00', 'hex');
-        const parameterValue = { value };
-=======
-      const expected = Buffer.from([]);
-      const parameterValue = { value };
->>>>>>> e295dee2
-
-        const buffer = Buffer.concat([...TYPES.UniqueIdentifier.generateParameterData(parameterValue, { useUTC: false })]);
-        assert.deepEqual(buffer, expected);
-      });
-    });
-
-    describe('.generateTypeInfo', function() {
-      it('returns the correct type information', function() {
-        const expected = Buffer.from([0x24, 0x10]);
-
-        const result = TYPES.UniqueIdentifier.generateTypeInfo();
-        assert.deepEqual(result, expected);
-      });
-    });
-
-    describe('.validate', function() {
-      it('returns the given value for values that match the UUID format', function() {
-        const expected = 'e062ae34-6de5-47f3-8ba3-29d25f77e71a';
-        const actual = TYPES.UniqueIdentifier.validate(expected);
-        assert.strictEqual(actual, expected);
-      });
-
-      it('returns a TypeError for values that don\'t matcht the UUID format', function() {
-        const result = TYPES.UniqueIdentifier.validate('invalid');
-        assert.instanceOf(result, TypeError);
-        assert.strictEqual(result.message, 'Invalid GUID.');
-      });
-    });
-  });
-
-<<<<<<< HEAD
-  describe('VarBinary', function() {
-    describe('.generateParameterData', function() {
-      it('correctly converts `null` values', () => {
-        for (const [value, length, expected] of [
-          [null, 1, Buffer.from('ffff', 'hex')],
-          [null, 9000, Buffer.from('FFFFFFFFFFFFFFFF', 'hex')]
-        ]) {
-          const parameterValue = { value, length };
-          const buffer = Buffer.concat([...TYPES.VarBinary.generateParameterData(parameterValue, { useUTC: false }, () => { })]);
-          assert.deepEqual(buffer, expected);
-        }
-      });
-
-      it('correctly converts `number` values', () => {
-        for (const [value, length, expected] of [
-          [1, 1, Buffer.from('02003100', 'hex')],
-        ]) {
-          const parameterValue = { value, length };
-          const buffer = Buffer.concat([...TYPES.VarBinary.generateParameterData(parameterValue, { useUTC: false }, () => { })]);
-          assert.deepEqual(buffer, expected);
-        }
-      });
-
-      it('correctly converts `number` values (Length <= Maximum Length)', function() {
-        const value = 1;
-        const length = 1;
-        const expected = Buffer.from('02003100', 'hex'); const parameterValue = { value, length };
-
-        const buffer = Buffer.concat([...TYPES.VarBinary.generateParameterData(parameterValue, { useUTC: false })]);
-=======
+
+      const buffer = Buffer.concat([...TYPES.UniqueIdentifier.generateParameterData(parameterValue, { useUTC: false })]);
+      assert.deepEqual(buffer, expected);
+    });
+
+    it('correctly converts `null` values', function() {
+      const value = null;
+
+      const expected = Buffer.from([]);
+      const parameterValue = { value };
+
+      const buffer = Buffer.concat([...TYPES.UniqueIdentifier.generateParameterData(parameterValue, { useUTC: false })]);
+      assert.deepEqual(buffer, expected);
+    });
+  });
+
+  describe('.generateTypeInfo', function() {
+    it('returns the correct type information', function() {
+      const expected = Buffer.from([0x24, 0x10]);
+
+      const result = TYPES.UniqueIdentifier.generateTypeInfo();
+      assert.deepEqual(result, expected);
+    });
+  });
+
+  describe('.validate', function() {
+    it('returns the given value for values that match the UUID format', function() {
+      const expected = 'e062ae34-6de5-47f3-8ba3-29d25f77e71a';
+      const actual = TYPES.UniqueIdentifier.validate(expected);
+      assert.strictEqual(actual, expected);
+    });
+
+    it('returns a TypeError for values that don\'t matcht the UUID format', function() {
+      const result = TYPES.UniqueIdentifier.validate('invalid');
+      assert.instanceOf(result, TypeError);
+      assert.strictEqual(result.message, 'Invalid GUID.');
+    });
+  });
+});
+
 describe('VarBinary', function() {
   describe('.generateParameterLength', function() {
     it('returns the correct data length', function() {
@@ -2503,17 +1987,10 @@
       ]) {
         const parameterValue = { value, length };
         const buffer = Buffer.concat([...TYPES.VarBinary.generateParameterData(parameterValue, { useUTC: false }, () => { })]);
->>>>>>> e295dee2
         assert.deepEqual(buffer, expected);
-      });
-
-<<<<<<< HEAD
-      it('correctly converts `number` values (Length > Maximum Length)', function() {
-        const value = 1;
-        const length = 9000;
-        const expected = Buffer.from('feffffffffffffff02000000310000000000', 'hex');
-        const parameterValue = { value, length };
-=======
+      }
+    });
+
     it('correctly converts `number` values', () => {
       for (const [value, length, expected] of [
         [1, 1, Buffer.from('3100', 'hex')],
@@ -2538,72 +2015,49 @@
       const length = 9000;
       const expected = Buffer.from('02000000310000000000', 'hex');
       const parameterValue = { value, length };
->>>>>>> e295dee2
-
-        const buffer = Buffer.concat([...TYPES.VarBinary.generateParameterData(parameterValue, { useUTC: false })]);
-        assert.deepEqual(buffer, expected);
-      });
-
-<<<<<<< HEAD
-      it('correctly converts `null` values (Length <= Maximum Length)', function() {
-        const value = null;
-        const length = 1;
-        const expected = Buffer.from('ffff', 'hex'); const parameterValue = { value, length };
-=======
+
+      const buffer = Buffer.concat([...TYPES.VarBinary.generateParameterData(parameterValue, { useUTC: false })]);
+      assert.deepEqual(buffer, expected);
+    });
+
     it('correctly converts `null` values (Length <= Maximum Length)', function() {
       const value = null;
       const length = 1;
       const expected = Buffer.from([]);
       const parameterValue = { value, length };
->>>>>>> e295dee2
-
-        const buffer = Buffer.concat([...TYPES.VarBinary.generateParameterData(parameterValue, { useUTC: false })]);
-        assert.deepEqual(buffer, expected);
-      });
-
-<<<<<<< HEAD
-      it('correctly converts `null` values (Length > Maximum Length)', function() {
-        const value = null;
-        const length = 9000;
-        const expected = Buffer.from('FFFFFFFFFFFFFFFF', 'hex'); const parameterValue = { value, length };
-=======
+
+      const buffer = Buffer.concat([...TYPES.VarBinary.generateParameterData(parameterValue, { useUTC: false })]);
+      assert.deepEqual(buffer, expected);
+    });
+
     it('correctly converts `null` values (Length > Maximum Length)', function() {
       const value = null;
       const length = 9000;
       const expected = Buffer.from([]);
       const parameterValue = { value, length };
->>>>>>> e295dee2
-
-        const buffer = Buffer.concat([...TYPES.VarBinary.generateParameterData(parameterValue, { useUTC: false })]);
-        assert.deepEqual(buffer, expected);
-      });
-    });
-
-    describe('.generateTypeInfo', function() {
-      it('returns the correct type information', function() {
-        // Length <= Maximum Length
-        const expected = Buffer.from([0xA5, 0x01, 0x00]);
-
-        const result = TYPES.VarBinary.generateTypeInfo({ length: 1 });
-        assert.deepEqual(result, expected);
-
-        // Length > Maximum Length
-        const expected1 = Buffer.from([0xA5, 0x40, 0x1f]);
-
-        const result1 = TYPES.VarBinary.generateTypeInfo({ length: 8500 });
-        assert.deepEqual(result1, expected1);
-      });
-    });
-  });
-
-<<<<<<< HEAD
-  describe('VarChar', function() {
-    describe('.generateParameterData', function() {
-      it('correctly converts `string` values (Length <= Maximum Length)', function() {
-        const value = 'hello world';
-        const length = 1;
-        const expected = Buffer.from('0b0068656c6c6f20776f726c64', 'hex'); const parameterValue = { value, length };
-=======
+
+      const buffer = Buffer.concat([...TYPES.VarBinary.generateParameterData(parameterValue, { useUTC: false })]);
+      assert.deepEqual(buffer, expected);
+    });
+  });
+
+  describe('.generateTypeInfo', function() {
+    it('returns the correct type information', function() {
+      // Length <= Maximum Length
+      const expected = Buffer.from([0xA5, 0x01, 0x00]);
+
+      const result = TYPES.VarBinary.generateTypeInfo({ length: 1 });
+      assert.deepEqual(result, expected);
+
+      // Length > Maximum Length
+      const expected1 = Buffer.from([0xA5, 0x40, 0x1f]);
+
+      const result1 = TYPES.VarBinary.generateTypeInfo({ length: 8500 });
+      assert.deepEqual(result1, expected1);
+    });
+  });
+});
+
 describe('VarChar', function() {
   describe('.generateParameterLength', function() {
     it('returns the correct data length', function() {
@@ -2620,77 +2074,54 @@
       const value = 'hello world';
       const length = 1;
       const expected = Buffer.from('68656c6c6f20776f726c64', 'hex'); const parameterValue = { value, length };
->>>>>>> e295dee2
-
-        const buffer = Buffer.concat([...TYPES.VarChar.generateParameterData(parameterValue, { useUTC: false })]);
-        assert.deepEqual(buffer, expected);
-      });
-
-<<<<<<< HEAD
-      it('correctly converts `string` values (Length > Maximum Length)', function() {
-        const value = 'hello world';
-        const length = 9000;
-        const expected = Buffer.from('feffffffffffffff0b00000068656c6c6f20776f726c6400000000', 'hex'); const parameterValue = { value, length };
-=======
+
+      const buffer = Buffer.concat([...TYPES.VarChar.generateParameterData(parameterValue, { useUTC: false })]);
+      assert.deepEqual(buffer, expected);
+    });
+
     it('correctly converts `string` values (Length > Maximum Length)', function() {
       const value = 'hello world';
       const length = 9000;
       const expected = Buffer.from('0b00000068656c6c6f20776f726c6400000000', 'hex'); const parameterValue = { value, length };
->>>>>>> e295dee2
-
-        const buffer = Buffer.concat([...TYPES.VarChar.generateParameterData(parameterValue, { useUTC: false })]);
-        assert.deepEqual(buffer, expected);
-      });
-
-<<<<<<< HEAD
-      it('correctly converts `null` values (Length <= Maximum Length)', function() {
-        const value = null;
-        const length = 1;
-        const expected = Buffer.from('ffff', 'hex'); const parameterValue = { value, length };
-=======
+
+      const buffer = Buffer.concat([...TYPES.VarChar.generateParameterData(parameterValue, { useUTC: false })]);
+      assert.deepEqual(buffer, expected);
+    });
+
     it('correctly converts `null` values (Length <= Maximum Length)', function() {
       const value = null;
       const length = 1;
       const expected = Buffer.from([]);
       const parameterValue = { value, length };
->>>>>>> e295dee2
-
-        const buffer = Buffer.concat([...TYPES.VarChar.generateParameterData(parameterValue, { useUTC: false })]);
-        assert.deepEqual(buffer, expected);
-      });
-
-<<<<<<< HEAD
-      it('correctly converts `string` values (Length > Maximum Length)', function() {
-        const value = null;
-        const length = 9000;
-        const expected = Buffer.from('FFFFFFFFFFFFFFFF', 'hex'); const parameterValue = { value, length };
-=======
+
+      const buffer = Buffer.concat([...TYPES.VarChar.generateParameterData(parameterValue, { useUTC: false })]);
+      assert.deepEqual(buffer, expected);
+    });
+
     it('correctly converts `string` values (Length > Maximum Length)', function() {
       const value = null;
       const length = 9000;
       const expected = Buffer.from([]);
       const parameterValue = { value, length };
->>>>>>> e295dee2
-
-        const buffer = Buffer.concat([...TYPES.VarChar.generateParameterData(parameterValue, { useUTC: false })]);
-        assert.deepEqual(buffer, expected);
-      });
-    });
-
-    describe('.generateTypeInfo', function() {
-      it('returns the correct type information', function() {
-        // Length <= Maximum Length
-        const expected = Buffer.from('a7401f0000000000', 'hex');
-
-        const result = TYPES.VarChar.generateTypeInfo({ length: 1 });
-        assert.deepEqual(result, expected);
-
-        // Length > Maximum Length
-        const expected1 = Buffer.from('a7ffff0000000000', 'hex');
-
-        const result2 = TYPES.VarChar.generateTypeInfo({ length: 8500 });
-        assert.deepEqual(result2, expected1);
-      });
+
+      const buffer = Buffer.concat([...TYPES.VarChar.generateParameterData(parameterValue, { useUTC: false })]);
+      assert.deepEqual(buffer, expected);
+    });
+  });
+
+  describe('.generateTypeInfo', function() {
+    it('returns the correct type information', function() {
+      // Length <= Maximum Length
+      const expected = Buffer.from('a7401f0000000000', 'hex');
+
+      const result = TYPES.VarChar.generateTypeInfo({ length: 1 });
+      assert.deepEqual(result, expected);
+
+      // Length > Maximum Length
+      const expected1 = Buffer.from('a7ffff0000000000', 'hex');
+
+      const result2 = TYPES.VarChar.generateTypeInfo({ length: 8500 });
+      assert.deepEqual(result2, expected1);
     });
   });
 });