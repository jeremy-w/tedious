--- conflicted
+++ resolved
@@ -81,7 +81,6 @@
     }
   });
 
-<<<<<<< HEAD
   describe('DataType.toBuffer', () => {
     const emptyBuffer = Buffer.from([]);
     const plpNullBuffer = Buffer.from([
@@ -799,7 +798,6 @@
           assert.deepEqual(actual, expected);
         });
       });
-=======
   it('should writeParameterData BigInt (Buffer)', function(done) {
     const value = 123456789;
     const expected = Buffer.from('0815cd5b0700000000', 'hex');
@@ -1654,7 +1652,6 @@
     type.writeParameterData(buffer, parameterValue, { useUTC: false }, () => {
       assert.deepEqual(buffer.data, expected);
       done();
->>>>>>> e94c4d01
     });
   });
 });